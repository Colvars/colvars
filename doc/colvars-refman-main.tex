--- conflicted
+++ resolved
@@ -5093,16 +5093,10 @@
 
 \cvsubsec{Performance of a Colvars calculation based on group size.}{sec:colvar_atom_groups_scaling}
 
-<<<<<<< HEAD
-In simulations performed with message-passing programs (such as NAMD, LAMMPS or GROMACS), the calculation of energy and forces is distributed (i.e., parallelized) across multiple nodes, as well as over the processor cores of each node.
-When Colvars is enabled, certain atomic coordinates are collected on a single node, where the calculation of collective variables and of their biases is executed.
-This means that for simulations over large numbers of nodes, a Colvars calculation may produce a significant overhead, coming from the costs of transmitting atomic coordinates to one node and of processing them.
-=======
 In simulations performed with MD simulation engines such as GROMACS, LAMMPS or NAMD, the computation of energy and forces is distributed (i.e., parallelized) over multiple nodes, as well as over the CPU/GPU cores of each node.
 When Colvars is enabled, atomic coordinates are collected on a single CPU core, where collective variables and their biases are computed.
 This means that in the case of simulations that are already being run over large numbers of nodes, or inside a GPU, a Colvars calculation may produce a significant overhead.
 This overhead comes from the combined cost of two operation: transmitting atomic coordinates, and computing functions of the same.
->>>>>>> f8ed1694
 \cvnamdonly{The latency-tolerant design and dynamic load balancing of NAMD may alleviate both factors, but a noticeable performance impact may be observed.}
 
 Performance can be improved in multiple ways:
