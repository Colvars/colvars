--- conflicted
+++ resolved
@@ -342,9 +342,6 @@
 % coordNum pairlist
 % Custom functions (Lepton)
 % Scripted functions (Tcl)
-<<<<<<< HEAD
 % torchANN colvar component 
-=======
 % ABMD bias
->>>>>>> 0f2d6829
 % --- END ---