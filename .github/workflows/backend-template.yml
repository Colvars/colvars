# Reusable workflow meant to be called keyword by another workflow with the `use`
# It generalize the test procedure to be applied by a generic MD engine

# This workflow:
#  - Checkout Colvars code
#  - Checkout the MD engine
#  - Build the MD engine in a container
#  - Run the Colvars regression tests written for the MD engine

name: "Test a backend with Colvars"

on:
  workflow_call:
    # Variables needed by the template
    inputs:
      backend_name:
        description: "Name of the backend"
        required: true
        type: string
      backend_repo:
        description: "Name of the backend repository"
        required: true
        type: string
      backend_repo_ref:
        description: "Name of the branch of the backend repository"
        required: true
        type: string
      container_name:
        description: "Name of the container used to build on"
        required: true
        type: string
      vmd_plugins_repo:
        description: "Name of the VMD plugins repository"
        required: false
        type: string
      path_compile_script:
        description: "Path of the compilation script of the backend"
        required: true
        type: string
      # At least one of test_lib_directory or test_interface_directory need
      # to be set to launch the regression tests.
      test_lib_directory:
        description: "Path of the library test directory"
        required: false
        type: string
      test_interface_directory:
        description: "Path of the interface test directory"
        required: false
        type: string
      rpath_exe:
        description: "Relative path of the compiled executable"
        required: true
        type: string
    secrets:
      private_key:
         description: "secret key to access the private repository"
         required: false
      private_key_vmd_plugins:
         description: "secret key to access the VMD plugins private repository"
         required: false

jobs:
  test_backends:
    runs-on: ubuntu-latest
    env:
      CCACHE_DIR: ~/ccache_${{ inputs.container_name }}
<<<<<<< HEAD
=======
      # OpenMPI transport settings suitable for GH VMs
      OMPI_MCA_mtl: "^ofi"
      OMPI_MCA_btl: "vader,self"
>>>>>>> f8ed1694

    steps:
      - name: Checkout Colvars
        uses: actions/checkout@v4
        with:
          repository: ${{ github.event.pull_request.head.repo.full_name }}
          ref: ${{ github.event.pull_request.head.sha }}

      - name: Load compiler cache
        uses: actions/cache@v3
        with:
          path: |
            ~/ccache_${{ inputs.container_name }}
          key: ${{ runner.os }}-build-${{ inputs.backend_name }}-${{ github.sha }}
          restore-keys: |
            ${{ runner.os }}-build-${{ inputs.backend_name }}-

      - name: Checkout OpenMM (for Lepton library)
        uses: actions/checkout@v4
        with:
          repository: 'openmm/openmm'
          ref: 'master'
          path: 'openmm-source'

      - name: Checkout ${{ inputs.backend_name }}
        uses: actions/checkout@v4
        with:
          repository: ${{ inputs.backend_repo }}
          ref: ${{ inputs.backend_repo_ref }}
          path: '${{ inputs.backend_name }}-source'
          ssh-key: ${{ secrets.private_key }}

      # Only used for VMD test case
      - name: Checkout VMD plugins
        if: ${{ inputs.backend_name == 'VMD' }}
        uses: actions/checkout@v4
        with:
          repository: ${{ inputs.vmd_plugins_repo }}
          ref: master
          path: 'vmd-plugins-source'
          ssh-key: ${{ secrets.private_key_vmd_plugins }}

      - name: Get small downloadable packages
        uses: actions/checkout@v4
        with:
          repository: 'Colvars/build-tools-packages'
          ref: 'master'
          path: 'devel-tools/packages'

      - name: Install Apptainer
        shell: bash
        run: |
          sudo add-apt-repository -y ppa:apptainer/ppa
          sudo apt update
          sudo apt install -y apptainer-suid

      - name: Get container images for build dependencies
        shell: bash
        working-directory: devel-tools
        run: |
          apptainer pull ${{ inputs.container_name }}.sif oras://ghcr.io/Colvars/devel-containers:${{ inputs.container_name }}

      - name: Update and build ${{ inputs.backend_name }}
        shell: bash
        env:
          OPENMM_SOURCE: ${{ github.workspace }}/openmm-source
          CMAKE_GENERATOR: Ninja
        run: |
          apptainer exec devel-tools/${{ inputs.container_name }}.sif \
              ./update-colvars-code.sh -f ${{ inputs.backend_name }}-source
          mkdir -p ${CCACHE_DIR}
          apptainer exec devel-tools/${{ inputs.container_name }}.sif \
              bash ${{ inputs.path_compile_script }} ${{ inputs.backend_name }}-source


      # 2 types of tests can be performed with the MD engine: library & interface
      # It depends on the working directory
      # Note to be run, test_lib_directory or test_interface_directory must be set by the caller workflow

      - name: Run regression tests for library code with ${{ inputs.backend_name }}
        if: ${{ inputs.test_lib_directory }}
        shell: bash
        working-directory: ${{ inputs.test_lib_directory }}
        env:
          VMDNORLWRAP: 1
        run: |
          apptainer exec ${{github.workspace}}/devel-tools/${{ inputs.container_name }}.sif \
          ./run_tests.sh ${{github.workspace}}/${{ inputs.backend_name }}-source/${{ inputs.rpath_exe }} 0??_*

      - name: Save failed library test artifact
        if: ${{ failure() }}
        uses: actions/upload-artifact@v3
        with:
          name: failed-library-test-diffs-${{ inputs.backend_name }}
          path: ${{ github.workspace }}/${{ inputs.test_lib_directory }}/*/*.diff

      - name: Run regression tests for ${{ inputs.backend_name }} interface code
        if: ${{ inputs.test_interface_directory }}
        shell: bash
        working-directory: ${{ inputs.test_interface_directory }}
        env:
          VMDNORLWRAP: 1
        run: |
          apptainer exec ${{github.workspace}}/devel-tools/${{ inputs.container_name }}.sif \
          ./run_tests.sh ${{github.workspace}}/${{ inputs.backend_name }}-source/${{ inputs.rpath_exe }}

      - name: Save failed interface test artifact
        if: ${{ failure() }}
        uses: actions/upload-artifact@v3
        with:
          name: failed-interface-test-diffs-${{ inputs.backend_name }}
          path: ${{ github.workspace }}/${{ inputs.test_interface_directory }}/*/*.diff

      - name: Run regression tests for library code with ${{ inputs.backend_name }} (binary restarts)
        if: ${{ inputs.test_lib_directory }}
        shell: bash
        working-directory: ${{ inputs.test_lib_directory }}
        env:
          COLVARS_BINARY_RESTART: 1
        run: |
          apptainer exec ${{github.workspace}}/devel-tools/${{ inputs.container_name }}.sif \
          ./run_tests.sh ${{github.workspace}}/${{ inputs.backend_name }}-source/${{ inputs.rpath_exe }} 0??_*

      - name: Keep only one cache besides the one from this job
        shell: bash
        env:
          GH_TOKEN: ${{ github.token }}
        run: |
          bash ${{ github.workspace }}/devel-tools/cleanup-gh-cache.sh ${{ runner.os }}-build-${{ inputs.backend_name }}-<|MERGE_RESOLUTION|>--- conflicted
+++ resolved
@@ -64,12 +64,9 @@
     runs-on: ubuntu-latest
     env:
       CCACHE_DIR: ~/ccache_${{ inputs.container_name }}
-<<<<<<< HEAD
-=======
       # OpenMPI transport settings suitable for GH VMs
       OMPI_MCA_mtl: "^ofi"
       OMPI_MCA_btl: "vader,self"
->>>>>>> f8ed1694
 
     steps:
       - name: Checkout Colvars
