--- conflicted
+++ resolved
@@ -122,10 +122,7 @@
     cvm::log("atoms_ids = "+cvm::to_str(atoms_ids)+"\n");
     cvm::log("atoms_ncopies = "+cvm::to_str(atoms_ncopies)+"\n");
     cvm::log("atoms_masses = "+cvm::to_str(atoms_masses)+"\n");
-<<<<<<< HEAD
-=======
     cvm::log("atoms_charges = "+cvm::to_str(atoms_charges)+"\n");
->>>>>>> 805099cb
     cvm::log("atoms_positions = "+cvm::to_str(atoms_positions)+"\n");
     cvm::log("atoms_total_forces = "+cvm::to_str(atoms_total_forces)+"\n");
     cvm::log("atoms_applied_forces = "+cvm::to_str(atoms_applied_forces)+"\n");
@@ -180,12 +177,9 @@
     // update mass
     atoms_masses[i] = Node::Object()->molecule->atommass(atoms_ids[i]);
 
-<<<<<<< HEAD
-=======
     // update charges
     atoms_charges[i] = Node::Object()->molecule->atomcharge(atoms_ids[i]);
 
->>>>>>> 805099cb
     // zero out mutable arrays
     atoms_positions[i] = cvm::rvector(0.0, 0.0, 0.0);
     atoms_total_forces[i] = cvm::rvector(0.0, 0.0, 0.0);
@@ -472,10 +466,7 @@
   int const index = add_atom_slot(aid);
   modifyRequestedAtoms().add(aid);
   atoms_masses[index] = Node::Object()->molecule->atommass(aid);
-<<<<<<< HEAD
-=======
   atoms_charges[index] = Node::Object()->molecule->atomcharge(aid);
->>>>>>> 805099cb
   return index;
 }
 
@@ -525,10 +516,7 @@
   int const index = add_atom_slot(aid);
   modifyRequestedAtoms().add(aid);
   atoms_masses[index] = Node::Object()->molecule->atommass(aid);
-<<<<<<< HEAD
-=======
   atoms_charges[index] = Node::Object()->molecule->atomcharge(aid);
->>>>>>> 805099cb
   return index;
 }
 
