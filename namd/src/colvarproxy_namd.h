--- conflicted
+++ resolved
@@ -16,11 +16,7 @@
 #include "colvarvalue.h"
 
 #ifndef COLVARPROXY_VERSION
-<<<<<<< HEAD
-#define COLVARPROXY_VERSION "2015-10-21"
-=======
 #define COLVARPROXY_VERSION "2015-11-23"
->>>>>>> 44a46195
 #endif
 
 // For replica exchange
