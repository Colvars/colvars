// -*- c++ -*-

#include "colvarmodule.h"
#include "colvar.h"
#include "colvarbias_histogram.h"

/// Histogram "bias" constructor

colvarbias_histogram::colvarbias_histogram(char const *key)
  : colvarbias(key),
    grid(NULL), out_name("")
{
}


int colvarbias_histogram::init(std::string const &conf)
{
  colvarbias::init(conf);

  provide(f_cvb_history_dependent);
  enable(f_cvb_history_dependent);

  size_t i;

  get_keyval(conf, "outputFile", out_name, std::string(""));
  get_keyval(conf, "outputFileDX", out_name_dx, std::string(""));
  get_keyval(conf, "outputFreq", output_freq, cvm::restart_out_freq);

  /// with VMD, this may not be an error
  // if ( output_freq == 0 ) {
  //   cvm::error("User required histogram with zero output frequency");
  // }

  colvar_array_size = 0;
  {
    bool colvar_array = false;
    get_keyval(conf, "gatherVectorColvars", colvar_array, colvar_array);

    if (colvar_array) {
      for (i = 0; i < colvars.size(); i++) { // should be all vector
        if (colvars[i]->value().type() != colvarvalue::type_vector) {
          cvm::error("Error: used gatherVectorColvars with non-vector colvar.\n", INPUT_ERROR);
          return INPUT_ERROR;
        }
        if (i == 0) {
          colvar_array_size = colvars[i]->value().size();
          if (colvar_array_size < 1) {
            cvm::error("Error: vector variable has dimension less than one.\n", INPUT_ERROR);
            return INPUT_ERROR;
          }
        } else {
          if (colvar_array_size != colvars[i]->value().size()) {
            cvm::error("Error: trying to combine vector colvars of different lengths.\n", INPUT_ERROR);
            return INPUT_ERROR;
          }
        }
      }
    } else {
      for (i = 0; i < colvars.size(); i++) { // should be all scalar
        if (colvars[i]->value().type() != colvarvalue::type_scalar) {
          cvm::error("Error: only scalar colvars are supported when gatherVectorColvars is off.\n", INPUT_ERROR);
          return INPUT_ERROR;
        }
      }
    }
  }

  if (colvar_array_size > 0) {
    weights.assign(colvar_array_size, 1.0);
    get_keyval(conf, "weights", weights, weights, colvarparse::parse_silent);
  }

  for (i = 0; i < colvars.size(); i++) {
    colvars[i]->enable(f_cv_grid);
  }

  grid = new colvar_grid_scalar();
  grid->init_from_colvars(colvars);

  {
    std::string grid_conf;
    if (key_lookup(conf, "grid", grid_conf)) {
      grid->parse_params(grid_conf);
    }
  }

  return COLVARS_OK;
}


colvarbias_histogram::~colvarbias_histogram()
{
  if (grid) {
    delete grid;
    grid = NULL;
  }

  if (cvm::n_histo_biases > 0)
    cvm::n_histo_biases -= 1;
}


int colvarbias_histogram::update()
{
  int error_code = COLVARS_OK;
  // update base class
  error_code |= colvarbias::update();

  if (cvm::debug()) {
    cvm::log("Updating histogram bias " + this->name);
  }

  // assign a valid bin size
  bin.assign(colvars.size(), 0);

  if (out_name.size() == 0) {
    // At the first timestep, we need to assign out_name since
    // output_prefix is unset during the constructor
    if (cvm::step_relative() == 0) {
      out_name = cvm::output_prefix + "." + this->name + ".dat";
      cvm::log("Histogram " + this->name + " will be written to file \"" + out_name + "\"");
    }
  }

  if (out_name_dx.size() == 0) {
    if (cvm::step_relative() == 0) {
      out_name_dx = cvm::output_prefix + "." + this->name + ".dx";
      cvm::log("Histogram " + this->name + " will be written to file \"" + out_name_dx + "\"");
    }
  }

  if (colvar_array_size == 0) {
    // update indices for scalar values
    size_t i;
    for (i = 0; i < colvars.size(); i++) {
      bin[i] = grid->current_bin_scalar(i);
    }

    if (grid->index_ok(bin)) {
      grid->acc_value(bin, 1.0);
    }
  } else {
    // update indices for vector/array values
    size_t iv, i;
    for (iv = 0; iv < colvar_array_size; iv++) {
      for (i = 0; i < colvars.size(); i++) {
        bin[i] = grid->current_bin_scalar(i, iv);
      }

      if (grid->index_ok(bin)) {
        grid->acc_value(bin, weights[iv]);
      }
    }
  }

  if (output_freq && (cvm::step_absolute() % output_freq) == 0) {
    write_output_files();
  }

  error_code |= cvm::get_error();
  return error_code;
}


int colvarbias_histogram::write_output_files()
{
  if (!has_data) {
    // nothing to write
    return COLVARS_OK;
  }

  if (out_name.size()) {
    cvm::log("Writing the histogram file \""+out_name+"\".\n");
    cvm::backup_file(out_name.c_str());
    cvm::ofstream grid_os(out_name.c_str());
    if (!grid_os.is_open()) {
      cvm::error("Error opening histogram file " + out_name + " for writing.\n", FILE_ERROR);
    }
    // TODO add return code here
    grid->write_multicol(grid_os);
    grid_os.close();
  }

  if (out_name_dx.size()) {
    cvm::log("Writing the histogram file \""+out_name_dx+"\".\n");
    cvm::backup_file(out_name_dx.c_str());
    cvm::ofstream grid_os(out_name_dx.c_str());
    if (!grid_os.is_open()) {
      cvm::error("Error opening histogram file " + out_name_dx + " for writing.\n", FILE_ERROR);
    }
    // TODO add return code here
    grid->write_opendx(grid_os);
    grid_os.close();
  }
  return COLVARS_OK;
}


std::istream & colvarbias_histogram::read_state_data(std::istream& is)
{
  size_t const start_pos = is.tellg();

  std::string key;
  if ( !(is >> key)   || !(key == "grid")) {
    cvm::error("Error: in reading restart configuration for histogram \""+
              this->name+"\" at position "+
              cvm::to_str(is.tellg())+" in stream.\n");
    is.clear();
    is.seekg(start_pos, std::ios::beg);
    is.setstate(std::ios::failbit);
    return is;
  }
  if (! grid->read_raw(is)) {
    is.clear();
    is.seekg(start_pos, std::ios::beg);
    is.setstate(std::ios::failbit);
    return is;
  }

  return is;
}

<<<<<<< HEAD
=======
std::ostream & colvarbias_histogram::write_restart(std::ostream& os)
{
  std::ios::fmtflags flags(os.flags());
  os.setf(std::ios::fmtflags(0), std::ios::floatfield);

  os << "histogram {\n"
     << "  configuration {\n"
     << "    name " << this->name << "\n";
  os << "  }\n";
>>>>>>> 16b82d3f

std::ostream & colvarbias_histogram::write_state_data(std::ostream& os)
{
  os << "grid\n";
  grid->write_raw(os, 8);

<<<<<<< HEAD
=======
  os << "}\n\n";

  os.flags(flags);
>>>>>>> 16b82d3f
  return os;
}<|MERGE_RESOLUTION|>--- conflicted
+++ resolved
@@ -220,29 +220,13 @@
   return is;
 }
 
-<<<<<<< HEAD
-=======
-std::ostream & colvarbias_histogram::write_restart(std::ostream& os)
+
+std::ostream & colvarbias_histogram::write_state_data(std::ostream& os)
 {
   std::ios::fmtflags flags(os.flags());
   os.setf(std::ios::fmtflags(0), std::ios::floatfield);
-
-  os << "histogram {\n"
-     << "  configuration {\n"
-     << "    name " << this->name << "\n";
-  os << "  }\n";
->>>>>>> 16b82d3f
-
-std::ostream & colvarbias_histogram::write_state_data(std::ostream& os)
-{
   os << "grid\n";
   grid->write_raw(os, 8);
-
-<<<<<<< HEAD
-=======
-  os << "}\n\n";
-
   os.flags(flags);
->>>>>>> 16b82d3f
   return os;
 }