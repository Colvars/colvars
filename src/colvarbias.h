--- conflicted
+++ resolved
@@ -9,12 +9,8 @@
 
 
 /// \brief Collective variable bias, base class
-<<<<<<< HEAD
 class colvarbias
-  : public virtual colvarparse, public virtual cvm::deps {
-=======
-class colvarbias : public colvarparse, public colvardeps {
->>>>>>> 16b82d3f
+  : public virtual colvarparse, public virtual colvardeps {
 public:
 
   /// Name of this bias
