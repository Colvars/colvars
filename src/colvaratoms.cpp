/// -*- c++ -*-

#include "colvarmodule.h"
#include "colvarparse.h"
#include "colvaratoms.h"


cvm::atom::atom()
{
  index = -1;
  id = -1;
  reset_data();
}


cvm::atom::atom(int const &atom_number)
{
  colvarproxy *p = cvm::proxy;
  index = p->init_atom(atom_number);
  if (cvm::debug()) {
    cvm::log("The index of this atom in the colvarproxy arrays is "+
             cvm::to_str(index)+".\n");
  }
  id = p->get_atom_id(index);
  update_mass();
  reset_data();
}


cvm::atom::atom(cvm::residue_id const &residue,
                std::string const     &atom_name,
                std::string const     &segment_id)
{
  colvarproxy *p = cvm::proxy;
  index = p->init_atom(residue, atom_name, segment_id);
  if (cvm::debug()) {
    cvm::log("The index of this atom in the colvarproxy_namd arrays is "+
             cvm::to_str(index)+".\n");
  }
  id = p->get_atom_id(index);
  update_mass();
  reset_data();
}


cvm::atom::atom(atom const &a)
  : index(a.index)
{
  id = (cvm::proxy)->get_atom_id(index);
  update_mass();
  reset_data();
}


cvm::atom::~atom()
{
  (cvm::proxy)->clear_atom(index);
}



// Note: "conf" is the configuration of the cvc who is using this atom group;
// "key" is the name of the atom group (e.g. "atoms", "group1", "group2", ...)
cvm::atom_group::atom_group(std::string const &conf,
                            char const        *key)
  : b_center(false), b_rotate(false), b_user_defined_fit(false),
    b_fit_gradients(false),
    ref_pos_group(NULL),
    noforce(false)
{
  cvm::log("Defining atom group \""+
           std::string(key)+"\".\n");
  // real work is done by parse
  parse(conf, key);
}


cvm::atom_group::atom_group(std::vector<cvm::atom> const &atoms)
  : b_dummy(false), b_center(false), b_rotate(false),
    b_fit_gradients(false), ref_pos_group(NULL),
    noforce(false)
{
  this->reserve(atoms.size());
  for (size_t i = 0; i < atoms.size(); i++) {
    this->push_back(atoms[i]);
  }
  total_mass = 0.0;
  for (cvm::atom_iter ai = this->begin();
       ai != this->end(); ai++) {
    total_mass += ai->mass;
  }
  total_charge = 0.0;
  for (cvm::atom_iter ai = this->begin();
       ai != this->end(); ai++) {
    total_charge += ai->charge;
  }
}


cvm::atom_group::atom_group()
  : b_dummy(false), b_center(false), b_rotate(false),
    b_user_defined_fit(false), b_fit_gradients(false),
    ref_pos_group(NULL), noforce(false)
{
  total_mass = 0.0;
  total_charge = 0.0; 
}


cvm::atom_group::~atom_group()
{
  if (ref_pos_group) {
    delete ref_pos_group;
    ref_pos_group = NULL;
  }
}


void cvm::atom_group::add_atom(cvm::atom const &a)
{
  if (b_dummy) {
    cvm::error("Error: cannot add atoms to a dummy group.\n", INPUT_ERROR);
  } else {
    this->push_back(a);
    total_mass += a.mass;
    total_charge += a.charge;
  }
}


void cvm::atom_group::reset_mass(std::string &name, int i, int j)
{
  total_mass = 0.0;
  for (cvm::atom_iter ai = this->begin();
       ai != this->end(); ai++) {
    total_mass += ai->mass;
  }
  cvm::log("Re-initialized atom group "+name+":"+cvm::to_str(i)+"/"+
           cvm::to_str(j)+". "+ cvm::to_str(this->size())+
           " atoms: total mass = "+cvm::to_str(this->total_mass)+".\n");
}

int cvm::atom_group::parse(std::string const &conf,
                           char const        *key)
{
  std::string group_conf;

  // save_delimiters is set to false for this call, because "conf" is
  // not the config string of this group, but of its parent object
  // (which has already taken care of the delimiters)
  save_delimiters = false;
  key_lookup(conf, key, group_conf, dummy_pos);
  // restoring the normal value, because we do want keywords checked
  // inside "group_conf"
  save_delimiters = true;

  if (group_conf.size() == 0) {
    cvm::error("Error: atom group \""+std::string(key)+
               "\" is set, but has no definition.\n",
               INPUT_ERROR);
    return COLVARS_ERROR;
  }

  cvm::increase_depth();

  cvm::log("Initializing atom group \""+std::string(key)+"\".\n");

  // whether or not to include messages in the log
  // colvarparse::Parse_Mode mode = parse_silent;
  // {
  //   bool b_verbose;
  //   get_keyval (group_conf, "verboseOutput", b_verbose, false, parse_silent);
  //   if (b_verbose) mode = parse_normal;
  // }
  colvarparse::Parse_Mode mode = parse_normal;

  {
    //    std::vector<int> atom_indexes;
    std::string numbers_conf = "";
    size_t pos = 0;
    std::vector<int> atom_indexes;
    while (key_lookup(group_conf, "atomNumbers", numbers_conf, pos)) {
      if (numbers_conf.size()) {
        std::istringstream is(numbers_conf);
        int ia;
        while (is >> ia) {
          atom_indexes.push_back(ia);
        }
      }

      if (atom_indexes.size()) {
        this->reserve(this->size()+atom_indexes.size());
        for (size_t i = 0; i < atom_indexes.size(); i++) {
          this->push_back(cvm::atom(atom_indexes[i]));
        }
        if (cvm::get_error()) return COLVARS_ERROR;
      } else {
        cvm::error("Error: no numbers provided for \""
                   "atomNumbers\".\n", INPUT_ERROR);
        return COLVARS_ERROR;
      }

      atom_indexes.clear();
    }

    std::string index_group_name;
    if (get_keyval(group_conf, "indexGroup", index_group_name)) {
      // use an index group from the index file read globally
      std::list<std::string>::iterator names_i = cvm::index_group_names.begin();
      std::list<std::vector<int> >::iterator index_groups_i = cvm::index_groups.begin();
      for ( ; names_i != cvm::index_group_names.end() ; ++names_i, ++index_groups_i) {
        if (*names_i == index_group_name)
          break;
      }
      if (names_i == cvm::index_group_names.end()) {
        cvm::error("Error: could not find index group "+
                   index_group_name+" among those provided by the index file.\n",
                   INPUT_ERROR);
        return COLVARS_ERROR;
      }
      this->reserve(index_groups_i->size());
      for (size_t i = 0; i < index_groups_i->size(); i++) {
        this->push_back(cvm::atom((*index_groups_i)[i]));
      }
      if (cvm::get_error()) return COLVARS_ERROR;
    }
  }

  {
    std::string range_conf = "";
    size_t pos = 0;
    while (key_lookup(group_conf, "atomNumbersRange",
                      range_conf, pos)) {

      if (range_conf.size()) {
        std::istringstream is(range_conf);
        int initial, final;
        char dash;
        if ( (is >> initial) && (initial > 0) &&
             (is >> dash) && (dash == '-') &&
             (is >> final) && (final > 0) ) {
          for (int anum = initial; anum <= final; anum++) {
            this->push_back(cvm::atom(anum));
          }
          if (cvm::get_error()) return COLVARS_ERROR;
          range_conf = "";
          continue;
        }
      }

      cvm::error("Error: no valid definition for \"atomNumbersRange\", \""+
                 range_conf+"\".\n", INPUT_ERROR);
    }
  }

  std::vector<std::string> psf_segids;
  get_keyval(group_conf, "psfSegID", psf_segids, std::vector<std::string> (), mode);
  for (std::vector<std::string>::iterator psii = psf_segids.begin();
       psii < psf_segids.end(); ++psii) {

    if ( (psii->size() == 0) || (psii->size() > 4) ) {
      cvm::error("Error: invalid segmend identifier provided, \""+
                 (*psii)+"\".\n", INPUT_ERROR);
    }
  }

  {
    std::string range_conf = "";
    size_t pos = 0;
    size_t range_count = 0;
    std::vector<std::string>::iterator psii = psf_segids.begin();
    while (key_lookup(group_conf, "atomNameResidueRange",
                      range_conf, pos)) {
      range_count++;

      if (range_count > psf_segids.size()) {
        cvm::error("Error: more instances of \"atomNameResidueRange\" than "
                   "values of \"psfSegID\".\n", INPUT_ERROR);
      }

      std::string const &psf_segid = psf_segids.size() ? *psii : std::string("");

      if (range_conf.size()) {

        std::istringstream is(range_conf);
        std::string atom_name;
        int initial, final;
        char dash;
        if ( (is >> atom_name) && (atom_name.size())  &&
             (is >> initial) && (initial > 0) &&
             (is >> dash) && (dash == '-') &&
             (is >> final) && (final > 0) ) {
          for (int resid = initial; resid <= final; resid++) {
            this->push_back(cvm::atom(resid, atom_name, psf_segid));
          }
          if (cvm::get_error()) return COLVARS_ERROR;
          range_conf = "";
        } else {
          cvm::error("Error: cannot parse definition for \""
                     "atomNameResidueRange\", \""+
                     range_conf+"\".\n");
        }

      } else {
        cvm::error("Error: atomNameResidueRange with empty definition.\n");
      }

      if (psf_segid.size())
        ++psii;
    }
  }

  {
    // read the atoms from a file
    std::string atoms_file_name;
    if (get_keyval(group_conf, "atomsFile", atoms_file_name, std::string(""), mode)) {

      std::string atoms_col;
      if (!get_keyval(group_conf, "atomsCol", atoms_col, std::string(""), mode)) {
        cvm::error("Error: parameter atomsCol is required if atomsFile is set.\n",
                   INPUT_ERROR);
      }

      double atoms_col_value;
      bool const atoms_col_value_defined = get_keyval(group_conf, "atomsColValue", atoms_col_value, 0.0, mode);
      if (atoms_col_value_defined && (!atoms_col_value)) {
        cvm::error("Error: atomsColValue, if provided, must be non-zero.\n", INPUT_ERROR);
      }

      cvm::load_atoms(atoms_file_name.c_str(), *this, atoms_col, atoms_col_value);
    }
  }

  // Catch any errors from all the initialization steps above
  if (cvm::get_error()) return COLVARS_ERROR;

  for (std::vector<cvm::atom>::iterator a1 = this->begin();
       a1 != this->end(); ++a1) {
    std::vector<cvm::atom>::iterator a2 = a1;
    ++a2;
    for ( ; a2 != this->end(); ++a2) {
      if (a1->id == a2->id) {
        if (cvm::debug())
          cvm::log("Discarding doubly counted atom with number "+
                   cvm::to_str(a1->id+1)+".\n");
        a2 = this->erase(a2);
        if (a2 == this->end())
          break;
      }
    }
  }

  if (get_keyval(group_conf, "dummyAtom", dummy_atom_pos, cvm::atom_pos(), mode)) {
    b_dummy = true;
    this->total_mass = 1.0;
    this->total_charge = 0.0;
  } else
    b_dummy = false;

  if (b_dummy && (this->size())) {
    cvm::error("Error: cannot set up group \""+
               std::string(key)+"\" as a dummy atom "
               "and provide it with atom definitions.\n", INPUT_ERROR);
  }

#if(! defined(COLVARS_STANDALONE))
  if ( (!b_dummy) && (!cvm::b_analysis) && (!(this->size())) ) {
    cvm::error("Error: no atoms defined for atom group \""+
               std::string(key)+"\".\n");
  }
#endif

  if (!b_dummy) {

    // calculate total mass (TODO: this is the step that most needs deferred re-initialization)
    this->total_mass = 0.0;
    this->total_charge = 0.0;
    for (cvm::atom_iter ai = this->begin();
         ai != this->end(); ai++) {
      this->total_mass += ai->mass;
      this->total_charge += ai->charge;
    }

    // whether these atoms will ever receive forces or not
    bool enable_forces = true;
    // disableForces is deprecated
    if (get_keyval(group_conf, "enableForces", enable_forces, true, mode)) {
      noforce = !enable_forces;
    } else {
      get_keyval(group_conf, "disableForces", noforce, false, colvarparse::parse_silent);
    }
  }

  // FITTING OPTIONS

  bool b_defined_center = get_keyval(group_conf, "centerReference", b_center, false, mode);
  bool b_defined_rotate = get_keyval(group_conf, "rotateReference", b_rotate, false, mode);
  // is the user setting explicit options?
  b_user_defined_fit = b_defined_center || b_defined_rotate;

  get_keyval(group_conf, "enableFitGradients", b_fit_gradients, true, mode);

  if (b_center || b_rotate) {

    if (b_dummy)
      cvm::error("Error: centerReference or rotateReference "
                 "cannot be defined for a dummy atom.\n");

    if (key_lookup(group_conf, "refPositionsGroup")) {
      // instead of this group, define another group to compute the fit
      if (ref_pos_group) {
        cvm::error("Error: the atom group \""+
                   std::string(key)+"\" has already a reference group "
                   "for the rototranslational fit, which was communicated by the "
                   "colvar component.  You should not use refPositionsGroup "
                   "in this case.\n");
      }
      cvm::log("Within atom group \""+std::string(key)+"\":\n");
      ref_pos_group = new atom_group(group_conf, "refPositionsGroup");

      // regardless of the configuration, fit gradients must be calculated by refPositionsGroup
      ref_pos_group->b_fit_gradients = this->b_fit_gradients;
      this->b_fit_gradients = false;
    }

    atom_group *group_for_fit = ref_pos_group ? ref_pos_group : this;

    get_keyval(group_conf, "refPositions", ref_pos, ref_pos, mode);

    std::string ref_pos_file;
    if (get_keyval(group_conf, "refPositionsFile", ref_pos_file, std::string(""), mode)) {

      if (ref_pos.size()) {
        cvm::error("Error: cannot specify \"refPositionsFile\" and "
                   "\"refPositions\" at the same time.\n");
      }

      std::string ref_pos_col;
      double ref_pos_col_value=0.0;

      if (get_keyval(group_conf, "refPositionsCol", ref_pos_col, std::string(""), mode)) {
        // if provided, use PDB column to select coordinates
        bool found = get_keyval(group_conf, "refPositionsColValue", ref_pos_col_value, 0.0, mode);
        if (found && ref_pos_col_value == 0.0)
          cvm::error("Error: refPositionsColValue, "
                     "if provided, must be non-zero.\n");
      } else {
        // if not, rely on existing atom indices for the group
        group_for_fit->create_sorted_ids();
        ref_pos.resize(group_for_fit->size());
      }

      cvm::load_coords(ref_pos_file.c_str(), ref_pos, group_for_fit->sorted_ids,
                       ref_pos_col, ref_pos_col_value);
    }

    if (ref_pos.size()) {

      if (b_rotate) {
        if (ref_pos.size() != group_for_fit->size())
          cvm::error("Error: the number of reference positions provided("+
                     cvm::to_str(ref_pos.size())+
                     ") does not match the number of atoms within \""+
                     std::string(key)+
                     "\" ("+cvm::to_str(group_for_fit->size())+
                     "): to perform a rotational fit, "+
                     "these numbers should be equal.\n", INPUT_ERROR);
      }

      // save the center of geometry of ref_pos and subtract it
      center_ref_pos();

    } else {
#if(! defined(COLVARS_STANDALONE))
      cvm::error("Error: no reference positions provided.\n");
#endif
    }

    if (b_fit_gradients) {
      group_for_fit->fit_gradients.assign(group_for_fit->size(), cvm::atom_pos(0.0, 0.0, 0.0));
      rot.request_group1_gradients(group_for_fit->size());
    }

    if (b_rotate && !noforce) {
      cvm::log("Warning: atom group \""+std::string(key)+
               "\" will be aligned to a fixed orientation given by the reference positions provided.  "
               "If the internal structure of the group changes too much (i.e. its RMSD is comparable "
               "to its radius of gyration), the optimal rotation and its gradients may become discontinuous.  "
               "If that happens, use refPositionsGroup (or a different definition for it if already defined) "
               "to align the coordinates.\n");
      // initialize rot member data
      rot.request_group1_gradients(this->size());
    }

  }

  if (cvm::debug())
    cvm::log("Done initializing atom group with name \""+
             std::string(key)+"\".\n");

  this->check_keywords(group_conf, key);
  if (cvm::get_error()) {
    cvm::error("Error setting up atom group \""+std::string(key)+"\".");
    return COLVARS_ERROR;
  }

  cvm::log("Atom group \""+std::string(key)+"\" defined, "+
<<<<<<< HEAD
           cvm::to_str(this->size())+" atoms initialized: total mass = "+
           cvm::to_str(this->total_mass)+".\n");
=======
            cvm::to_str(this->size())+" atoms initialized: total mass = "+
	    cvm::to_str (this->total_mass)+", total charge = "+
            cvm::to_str(this->total_charge)+".\n");
>>>>>>> 805099cb

  cvm::decrease_depth();

  return (cvm::get_error() ? COLVARS_ERROR : COLVARS_OK);
}


int cvm::atom_group::create_sorted_ids(void)
{
  // Only do the work if the vector is not yet populated
  if (sorted_ids.size())
    return COLVARS_OK;

  std::list<int> temp_id_list;
  cvm::atom_iter ai;
  for (ai = this->begin(); ai != this->end(); ai++) {
    temp_id_list.push_back(ai->id);
  }
  temp_id_list.sort();
  temp_id_list.unique();
  if (temp_id_list.size() != this->size()) {
    cvm::error("Error: duplicate atom IDs in atom group? (found " +
               cvm::to_str(temp_id_list.size()) +
               " unique atom IDs instead of" +
               cvm::to_str(this->size()) + ").\n");
    return COLVARS_ERROR;
  }
  sorted_ids = std::vector<int> (temp_id_list.size());
  unsigned int id_i = 0;
  std::list<int>::iterator li;
  for (li = temp_id_list.begin(); li != temp_id_list.end(); ++li) {
    sorted_ids[id_i] = *li;
    id_i++;
  }
  return (cvm::get_error() ? COLVARS_ERROR : COLVARS_OK);
}

void cvm::atom_group::center_ref_pos()
{
  // save the center of geometry of ref_pos and then subtract it from
  // them; in this way it will be possible to use ref_pos also for
  // the rotational fit
  // This is called either by atom_group::parse or by CVCs that set
  // reference positions (eg. RMSD, eigenvector)
  ref_pos_cog = cvm::atom_pos(0.0, 0.0, 0.0);
  std::vector<cvm::atom_pos>::iterator pi;
  for (pi = ref_pos.begin(); pi != ref_pos.end(); ++pi) {
    ref_pos_cog += *pi;
  }
  ref_pos_cog /= (cvm::real) ref_pos.size();
  for (pi = ref_pos.begin(); pi != ref_pos.end(); ++pi) {
    (*pi) -= ref_pos_cog;
  }
}

void cvm::atom_group::read_positions()
{
  if (b_dummy) return;

  for (cvm::atom_iter ai = this->begin();
       ai != this->end(); ai++) {
    ai->read_position();
  }

  if (ref_pos_group)
    ref_pos_group->read_positions();
}

void cvm::atom_group::calc_apply_roto_translation()
{
  atom_group *fit_group = ref_pos_group ? ref_pos_group : this;

  if (b_center) {
    // center on the origin first
    cvm::atom_pos const cog = fit_group->center_of_geometry();
    for (cvm::atom_iter ai = this->begin();
         ai != this->end(); ai++) {
      ai->pos -= cog;
    }
  }

  if (b_rotate) {
    // rotate the group (around the center of geometry if b_center is
    // true, around the origin otherwise)
    rot.calc_optimal_rotation(fit_group->positions(), ref_pos);

    for (cvm::atom_iter ai = this->begin();
         ai != this->end(); ai++) {
      ai->pos = rot.rotate(ai->pos);
    }
  }

  if (b_center) {
    // align with the center of geometry of ref_pos
    for (cvm::atom_iter ai = this->begin();
         ai != this->end(); ai++) {
      ai->pos += ref_pos_cog;
    }
  }
}

void cvm::atom_group::apply_translation(cvm::rvector const &t)
{
  if (b_dummy) return;

  for (cvm::atom_iter ai = this->begin();
       ai != this->end(); ai++) {
    ai->pos += t;
  }
}

void cvm::atom_group::apply_rotation(cvm::rotation const &rot)
{
  if (b_dummy) return;

  for (cvm::atom_iter ai = this->begin();
       ai != this->end(); ai++) {
    ai->pos = rot.rotate(ai->pos);
  }
}


void cvm::atom_group::read_velocities()
{
  if (b_dummy) return;

  if (b_rotate) {

    for (cvm::atom_iter ai = this->begin();
         ai != this->end(); ai++) {
      ai->read_velocity();
      ai->vel = rot.rotate(ai->vel);
    }

  } else {

    for (cvm::atom_iter ai = this->begin();
         ai != this->end(); ai++) {
      ai->read_velocity();
    }
  }
}

void cvm::atom_group::read_system_forces()
{
  if (b_dummy) return;

  if (b_rotate) {

    for (cvm::atom_iter ai = this->begin();
         ai != this->end(); ai++) {
      ai->read_system_force();
      ai->system_force = rot.rotate(ai->system_force);
    }

  } else {

    for (cvm::atom_iter ai = this->begin();
         ai != this->end(); ai++) {
      ai->read_system_force();
    }
  }
}

cvm::atom_pos cvm::atom_group::center_of_geometry() const
{
  if (b_dummy)
    return dummy_atom_pos;

  cvm::atom_pos cog(0.0, 0.0, 0.0);
  for (cvm::atom_const_iter ai = this->begin();
       ai != this->end(); ai++) {
    cog += ai->pos;
  }
  cog /= this->size();
  return cog;
}

cvm::atom_pos cvm::atom_group::center_of_mass() const
{
  if (b_dummy)
    return dummy_atom_pos;

  cvm::atom_pos com(0.0, 0.0, 0.0);
  for (cvm::atom_const_iter ai = this->begin();
       ai != this->end(); ai++) {
    com += ai->mass * ai->pos;
  }
  com /= this->total_mass;
  return com;
}

cvm::atom_pos cvm::atom_group::dipole(cvm::atom_pos com) const
{
  if (b_dummy)
    return dummy_atom_pos;

  cvm::atom_pos dip (0.0, 0.0, 0.0);
  for (cvm::atom_const_iter ai = this->begin();
       ai != this->end(); ai++) {
    dip += ai->charge * (ai->pos - com);
  }
  return dip;
}

void cvm::atom_group::set_weighted_gradient(cvm::rvector const &grad)
{
  if (b_dummy) return;

  for (cvm::atom_iter ai = this->begin();
       ai != this->end(); ai++) {
    ai->grad = (ai->mass/this->total_mass) * grad;
  }
}


void cvm::atom_group::calc_fit_gradients()
{
  if (b_dummy) return;

  if ((!b_center) && (!b_rotate)) return; // no fit

  if (cvm::debug())
    cvm::log("Calculating fit gradients.\n");

  atom_group *group_for_fit = ref_pos_group ? ref_pos_group : this;
  group_for_fit->fit_gradients.assign(group_for_fit->size(), cvm::rvector(0.0, 0.0, 0.0));

  if (b_center) {
    // add the center of geometry contribution to the gradients
    for (size_t i = 0; i < this->size(); i++) {
      // need to bring the gradients in original frame first
      cvm::rvector const atom_grad = b_rotate ?
        (rot.inverse()).rotate((*this)[i].grad) :
        (*this)[i].grad;
      for (size_t j = 0; j < group_for_fit->size(); j++) {
        group_for_fit->fit_gradients[j] +=
          (-1.0)/(cvm::real(group_for_fit->size())) *
          atom_grad;
      }
    }
  }

  if (b_rotate) {

    // add the rotation matrix contribution to the gradients
    cvm::rotation const rot_inv = rot.inverse();
    cvm::atom_pos const cog = this->center_of_geometry();

    for (size_t i = 0; i < this->size(); i++) {

      cvm::atom_pos const pos_orig = rot_inv.rotate((b_center ? ((*this)[i].pos - cog) : ((*this)[i].pos)));

      for (size_t j = 0; j < group_for_fit->size(); j++) {
        // calculate \partial(R(q) \vec{x}_i)/\partial q) \cdot \partial\xi/\partial\vec{x}_i
        cvm::quaternion const dxdq =
          rot.q.position_derivative_inner(pos_orig, (*this)[i].grad);
        // multiply by \cdot {\partial q}/\partial\vec{x}_j and add it to the fit gradients
        for (size_t iq = 0; iq < 4; iq++) {
          group_for_fit->fit_gradients[j] += dxdq[iq] * rot.dQ0_1[j][iq];
        }
      }
    }
  }
  if (cvm::debug())
    cvm::log("Done calculating fit gradients.\n");
}


std::vector<cvm::atom_pos> cvm::atom_group::positions() const
{
  if (b_dummy) {
    cvm::error("Error: positions are not available "
               "from a dummy atom group.\n");
  }

  std::vector<cvm::atom_pos> x(this->size(), 0.0);
  cvm::atom_const_iter ai = this->begin();
  std::vector<cvm::atom_pos>::iterator xi = x.begin();
  for ( ; ai != this->end(); ++xi, ++ai) {
    *xi = ai->pos;
  }
  return x;
}

std::vector<cvm::atom_pos> cvm::atom_group::positions_shifted(cvm::rvector const &shift) const
{
  if (b_dummy) {
    cvm::error("Error: positions are not available "
               "from a dummy atom group.\n");
  }

  std::vector<cvm::atom_pos> x(this->size(), 0.0);
  cvm::atom_const_iter ai = this->begin();
  std::vector<cvm::atom_pos>::iterator xi = x.begin();
  for ( ; ai != this->end(); ++xi, ++ai) {
    *xi = (ai->pos + shift);
  }
  return x;
}

std::vector<cvm::rvector> cvm::atom_group::velocities() const
{
  if (b_dummy) {
    cvm::error("Error: velocities are not available "
               "from a dummy atom group.\n");
  }

  std::vector<cvm::rvector> v(this->size(), 0.0);
  cvm::atom_const_iter ai = this->begin();
  std::vector<cvm::atom_pos>::iterator vi = v.begin();
  for ( ; ai != this->end(); vi++, ai++) {
    *vi = ai->vel;
  }
  return v;
}

std::vector<cvm::rvector> cvm::atom_group::system_forces() const
{
  if (b_dummy) {
    cvm::error("Error: system forces are not available "
               "from a dummy atom group.\n");
  }

  std::vector<cvm::rvector> f(this->size(), 0.0);
  cvm::atom_const_iter ai = this->begin();
  std::vector<cvm::atom_pos>::iterator fi = f.begin();
  for ( ; ai != this->end(); ++fi, ++ai) {
    *fi = ai->system_force;
  }
  return f;
}

cvm::rvector cvm::atom_group::system_force() const
{
  if (b_dummy) {
    cvm::error("Error: system forces are not available "
               "from a dummy atom group.\n");
  }

  cvm::rvector f(0.0);
  for (cvm::atom_const_iter ai = this->begin(); ai != this->end(); ai++) {
    f += ai->system_force;
  }
  return f;
}


void cvm::atom_group::apply_colvar_force(cvm::real const &force)
{
  if (b_dummy)
    return;

  if (noforce) {
    cvm::error("Error: sending a force to a group that has "
               "\"enableForces\" set to off.\n");
    return;
  }

  if (b_rotate) {

    // rotate forces back to the original frame
    cvm::rotation const rot_inv = rot.inverse();
    for (cvm::atom_iter ai = this->begin();
         ai != this->end(); ai++) {
      ai->apply_force(rot_inv.rotate(force * ai->grad));
    }

  } else {

    for (cvm::atom_iter ai = this->begin();
         ai != this->end(); ai++) {
      ai->apply_force(force * ai->grad);
    }
  }

  if ((b_center || b_rotate) && b_fit_gradients) {

    atom_group *group_for_fit = ref_pos_group ? ref_pos_group : this;

    // add the contribution from the roto-translational fit to the gradients
    if (b_rotate) {
      // rotate forces back to the original frame
      cvm::rotation const rot_inv = rot.inverse();
      for (size_t j = 0; j < group_for_fit->size(); j++) {
        (*group_for_fit)[j].apply_force(rot_inv.rotate(force * group_for_fit->fit_gradients[j]));
      }
    } else {
      for (size_t j = 0; j < group_for_fit->size(); j++) {
        (*group_for_fit)[j].apply_force(force * group_for_fit->fit_gradients[j]);
      }
    }
  }

}


void cvm::atom_group::apply_force(cvm::rvector const &force)
{
  if (b_dummy)
    return;

  if (noforce) {
    cvm::error("Error: sending a force to a group that has "
               "\"disableForces\" defined.\n");
    return;
  }

  if (b_rotate) {

    cvm::rotation const rot_inv = rot.inverse();
    for (cvm::atom_iter ai = this->begin();
         ai != this->end(); ai++) {
      ai->apply_force(rot_inv.rotate((ai->mass/this->total_mass) * force));
    }

  } else {

    for (cvm::atom_iter ai = this->begin();
         ai != this->end(); ai++) {
      ai->apply_force((ai->mass/this->total_mass) * force);
    }
  }
}


void cvm::atom_group::apply_forces(std::vector<cvm::rvector> const &forces)
{
  if (b_dummy)
    return;

  if (noforce)
    cvm::error("Error: sending a force to a group that has "
               "\"disableForces\" defined.\n");

  if (forces.size() != this->size()) {
    cvm::error("Error: trying to apply an array of forces to an atom "
               "group which does not have the same length.\n");
  }

  if (b_rotate) {

    cvm::rotation const rot_inv = rot.inverse();
    cvm::atom_iter ai = this->begin();
    std::vector<cvm::rvector>::const_iterator fi = forces.begin();
    for ( ; ai != this->end(); ++fi, ++ai) {
      ai->apply_force(rot_inv.rotate(*fi));
    }

  } else {

    cvm::atom_iter ai = this->begin();
    std::vector<cvm::rvector>::const_iterator fi = forces.begin();
    for ( ; ai != this->end(); ++fi, ++ai) {
      ai->apply_force(*fi);
    }
  }
}
<|MERGE_RESOLUTION|>--- conflicted
+++ resolved
@@ -505,14 +505,9 @@
   }
 
   cvm::log("Atom group \""+std::string(key)+"\" defined, "+
-<<<<<<< HEAD
-           cvm::to_str(this->size())+" atoms initialized: total mass = "+
-           cvm::to_str(this->total_mass)+".\n");
-=======
             cvm::to_str(this->size())+" atoms initialized: total mass = "+
 	    cvm::to_str (this->total_mass)+", total charge = "+
             cvm::to_str(this->total_charge)+".\n");
->>>>>>> 805099cb
 
   cvm::decrease_depth();
 
