--- conflicted
+++ resolved
@@ -161,11 +161,7 @@
   virtual int write_output_files();
 
   /// Calculate the bias energy for 1D ABF
-<<<<<<< HEAD
-  cvm::real calc_abf_energy();
-=======
   virtual int calc_energy(std::vector<colvarvalue> const *values);
->>>>>>> 175ff685
 };
 
 #endif