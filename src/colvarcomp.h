--- conflicted
+++ resolved
@@ -29,21 +29,12 @@
 #include "colvar_arithmeticpath.h"
 #include "colvar_geometricpath.h"
 
-<<<<<<< HEAD
-
-=======
->>>>>>> 3f5eb828
 #ifdef TORCH
 
 #include <torch/torch.h>
 #include <torch/script.h>
 
 #endif
-<<<<<<< HEAD
-
-#include <map>
-=======
->>>>>>> 3f5eb828
 
 
 /// \brief Colvar component (base class for collective variables)
@@ -1779,48 +1770,7 @@
     virtual void apply_force(colvarvalue const &force);
 };
 
-<<<<<<< HEAD
-
-
-#else // if the compiler doesn't support C++11
-
-class colvar::linearCombination
-  : public colvar::componentDisabled
-{
-public:
-    linearCombination(std::string const &conf) : componentDisabled(conf) {}
-};
-
-class colvar::CartesianBasedPath
-  : public colvar::componentDisabled
-{
-public:
-    CartesianBasedPath(std::string const &conf) : componentDisabled(conf) {}
-};
-
-class colvar::CVBasedPath
-  : public colvar::componentDisabled
-{
-public:
-    CVBasedPath(std::string const &conf) : componentDisabled(conf) {}
-};
-
-class colvar::gspath
-  : public colvar::componentDisabled
-{
-public:
-    gspath(std::string const &conf) : componentDisabled(conf) {}
-};
-
-class colvar::gzpath
-  : public colvar::componentDisabled
-{
-public:
-    gzpath(std::string const &conf) : componentDisabled(conf) {}
-};
-=======
 #ifdef TORCH
->>>>>>> 3f5eb828
 
 // only when LibTorch is available
 class colvar::torchANN
@@ -1861,53 +1811,6 @@
     torchANN(std::string const &conf) : componentDisabled(conf) {}
 };
 
-<<<<<<< HEAD
-
-#endif // C++11 checking
-
-#ifdef TORCH
-
-// only when LibTorch is available
-class colvar::torchANN
-  : public colvar::cvc
-{
-protected:
-    /// the index of nn output components
-    size_t m_output_index;
-    cvm::atom_group  *atoms;
-    torch::jit::script::Module module;
-public:
-    torchANN(std::string const &conf);
-    virtual ~torchANN();
-    virtual void calc_value();
-    virtual void calc_gradients();
-    virtual void apply_force(colvarvalue const &force);
-
-    /// Redefined to handle the 2*PI periodicity
-    virtual cvm::real dist2(colvarvalue const &x1,
-			    colvarvalue const &x2) const;
-    /// Redefined to handle the 2*PI periodicity
-    virtual colvarvalue dist2_lgrad(colvarvalue const &x1,
-				    colvarvalue const &x2) const;
-    /// Redefined to handle the 2*PI periodicity
-    virtual colvarvalue dist2_rgrad(colvarvalue const &x1,
-				    colvarvalue const &x2) const;
-    /// Redefined to handle the 2*PI periodicity
-    virtual void wrap(colvarvalue &x_unwrapped) const;
-
-};
-
-#else
-
-class colvar::torchANN
-  : public colvar::componentDisabled
-{
-public:
-    torchANN(std::string const &conf) : componentDisabled(conf) {}
-};
-
-=======
->>>>>>> 3f5eb828
 #endif // TORCH checking
 
 // \brief Colvar component: total value of a scalar map
