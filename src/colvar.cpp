/// -*- c++ -*-

#include "colvarmodule.h"
#include "colvarvalue.h"
#include "colvarparse.h"
#include "colvar.h"
#include "colvarcomp.h"
#include "colvarscript.h"
#include <algorithm>


/// Compare two cvcs using their names
/// Used to sort CVC array in scripted coordinates
bool compare(colvar::cvc *i, colvar::cvc *j) {
  return i->name < j->name;
}


colvar::colvar(std::string const &conf)
  : colvarparse(conf)
{
  size_t i;
  cvm::log("Initializing a new collective variable.\n");

  get_keyval(conf, "name", this->name,
              (std::string("colvar")+cvm::to_str(cvm::colvars.size()+1)));

  if (cvm::colvar_by_name(this->name) != NULL) {
    cvm::error("Error: this colvar cannot have the same name, \""+this->name+
                      "\", as another colvar.\n",
               INPUT_ERROR);
    return;
  }

  // Initialize dependency members
  // Could be a function defined in a different source file, for space?

  this->description = "colvar " + this->name;

  // Initialize static array once and for all
  init_cv_requires();

  kinetic_energy = 0.0;
  potential_energy = 0.0;

  // read the configuration and set up corresponding instances, for
  // each type of component implemented
#define initialize_components(def_desc,def_config_key,def_class_name)   \
  {                                                                     \
    size_t def_count = 0;                                               \
    std::string def_conf = "";                                          \
    size_t pos = 0;                                                     \
    while ( this->key_lookup(conf,                                     \
                              def_config_key,                           \
                              def_conf,                                 \
                              pos) ) {                                  \
      if (!def_conf.size()) continue;                                   \
      cvm::log("Initializing "                                         \
                "a new \""+std::string(def_config_key)+"\" component"+ \
                (cvm::debug() ? ", with configuration:\n"+def_conf      \
                 : ".\n"));                                             \
      cvm::increase_depth();                                            \
      cvc *cvcp = new colvar::def_class_name(def_conf);                \
      if (cvcp != NULL) {                                               \
        cvcs.push_back(cvcp);                                          \
        cvcp->check_keywords(def_conf, def_config_key);                \
        if (cvm::get_error()) {                                         \
          cvm::error("Error: in setting up component \""                \
                      def_config_key"\".\n");                           \
          return;                                                       \
        }                                                               \
        cvm::decrease_depth();                                          \
      } else {                                                          \
        cvm::error("Error: in allocating component \""                  \
                          def_config_key"\".\n",                        \
                          MEMORY_ERROR);                                \
        return;                                                         \
      }                                                                 \
      if ( (cvcp->period != 0.0) || (cvcp->wrap_center != 0.0) ) {      \
        if ( (cvcp->function_type != std::string("distance_z")) &&     \
             (cvcp->function_type != std::string("dihedral")) &&       \
             (cvcp->function_type != std::string("spin_angle")) ) {    \
          cvm::error("Error: invalid use of period and/or "            \
                            "wrapAround in a \""+                       \
                            std::string(def_config_key)+               \
                            "\" component.\n"+                          \
                            "Period: "+cvm::to_str(cvcp->period) +      \
                        " wrapAround: "+cvm::to_str(cvcp->wrap_center), \
                        INPUT_ERROR);                                   \
          return;                                                       \
        }                                                               \
      }                                                                 \
      if ( ! cvcs.back()->name.size()){                                 \
        std::ostringstream s;                                           \
        s << def_config_key << std::setfill('0') << std::setw(4) << ++def_count;\
        cvcs.back()->name = s.str();                                    \
          /* pad cvc number for correct ordering when sorting by name */\
      }                                                                 \
      cvcs.back()->setup();                                             \
      if (cvm::debug())                                                 \
        cvm::log("Done initializing a \""+                             \
                  std::string(def_config_key)+                         \
                  "\" component"+                                       \
                  (cvm::debug() ?                                       \
                   ", named \""+cvcs.back()->name+"\""                  \
                   : "")+".\n");                                        \
      def_conf = "";                                                    \
      if (cvm::debug())                                                 \
        cvm::log("Parsed "+cvm::to_str(cvcs.size())+                  \
                  " components at this time.\n");                       \
    }                                                                   \
  }


  initialize_components("distance",         "distance",       distance);
  initialize_components("distance vector",  "distanceVec",    distance_vec);
  initialize_components("Cartesian coordinates", "cartesian",  cartesian);
  initialize_components("distance vector "
                        "direction",        "distanceDir",    distance_dir);
  initialize_components("distance projection "
                        "on an axis",       "distanceZ",      distance_z);
  initialize_components("distance projection "
                        "on a plane",       "distanceXY",     distance_xy);
  initialize_components("average distance weighted by inverse power",
                        "distanceInv", distance_inv);
  initialize_components("N1xN2-long vector of pairwise distances",
                        "distancePairs", distance_pairs);

  initialize_components("coordination "
                        "number",           "coordNum",       coordnum);
  initialize_components("self-coordination "
                        "number",           "selfCoordNum",   selfcoordnum);

  initialize_components("angle",            "angle",          angle);
  initialize_components("dipole angle",     "dipoleAngle",    dipole_angle);
  initialize_components("dihedral",         "dihedral",       dihedral);

  initialize_components("hydrogen bond",    "hBond",          h_bond);

  //  initialize_components ("alpha helix",      "alphaDihedrals", alpha_dihedrals);
  initialize_components("alpha helix",      "alpha",          alpha_angles);

  initialize_components("dihedral principal "
                        "component",        "dihedralPC",     dihedPC);

  initialize_components("orientation",      "orientation",    orientation);
  initialize_components("orientation "
                        "angle",            "orientationAngle",orientation_angle);
  initialize_components("orientation "
                        "projection",       "orientationProj",orientation_proj);
  initialize_components("tilt",             "tilt",           tilt);
  initialize_components("spin angle",       "spinAngle",      spin_angle);

  initialize_components("RMSD",             "rmsd",           rmsd);

  //  initialize_components ("logarithm of MSD", "logmsd",         logmsd);

  initialize_components("radius of "
                        "gyration",         "gyration",       gyration);
  initialize_components("moment of "
                        "inertia",          "inertia",        inertia);
  initialize_components("moment of inertia around an axis",
                        "inertiaZ",       inertia_z);
  initialize_components("eigenvector",      "eigenvector",    eigenvector);

  if (!cvcs.size()) {
    cvm::error("Error: no valid components were provided "
               "for this collective variable.\n",
               INPUT_ERROR);
    return;
  }

  n_active_cvcs = cvcs.size();

  cvm::log("All components initialized.\n");

  // Store list of children cvcs for dependency checking purposes
  for (i = 0; i < cvcs.size(); i++) {
    add_child(cvcs[i]);
  }

  // Setup colvar as scripted function of components
  if (get_keyval(conf, "scriptedFunction", scripted_function,
    "", colvarparse::parse_silent)) {

    // Make feature available only on user request
    provide(f_cv_scripted);
    require(f_cv_scripted);
    cvm::log("This colvar uses scripted function \"" + scripted_function + "\".");

    std::string type_str;
    get_keyval(conf, "scriptedFunctionType", type_str, "scalar");

    x.type(colvarvalue::type_notset);
    int t;
    for (t = 0; t < colvarvalue::type_all; t++) {
      if (type_str == colvarvalue::type_keyword(colvarvalue::Type(t))) {
        x.type(colvarvalue::Type(t));
        break;
      }
    }
    if (x.type() == colvarvalue::type_notset) {
      cvm::error("Could not parse scripted colvar type.");
      return;
    }
    x_reported.type(x.type());
    cvm::log(std::string("Expecting colvar value of type ")
      + colvarvalue::type_desc(x.type()));

    if (x.type() == colvarvalue::type_vector) {
      int size;
      if (!get_keyval(conf, "scriptedFunctionVectorSize", size)) {
        cvm::error("Error: no size specified for vector scripted function.");
        return;
      }
      x.vector1d_value.resize(size);
    }

    // Sort array of cvcs based on their names
    // Note: default CVC names are in input order for same type of CVC
    std::sort(cvcs.begin(), cvcs.end(), compare);

    if(cvcs.size() > 1) {
      cvm::log("Sorted list of components for this scripted colvar:");
      for (i = 0; i < cvcs.size(); i++) {
        cvm::log(cvm::to_str(i+1) + " " + cvcs[i]->name);
      }
    }

    // Build ordered list of component values that will be
    // passed to the script
    for (i = 0; i < cvcs.size(); i++) {
      sorted_cvc_values.push_back(&(cvcs[i]->value()));
    }
  }

  if (!is_enabled(f_cv_scripted)) {
    colvarvalue const &cvc_value = (cvcs[0])->value();
    if (cvm::debug())
      cvm::log ("This collective variable is a "+
                colvarvalue::type_desc(cvc_value.type())+
                ((cvc_value.size() > 1) ? " with "+
                 cvm::to_str(cvc_value.size())+" individual components.\n" :
                 ".\n"));
    x.type(cvc_value);
    x_reported.type(cvc_value);
  }
  // If using scripted biases, any colvar may receive bias forces
  // and will need its gradient
  if (cvm::scripted_forces()) {
    require(f_cv_gradient);
  }

  // check for linear combinations
  {
    bool lin = !is_enabled(f_cv_scripted);
    for (i = 0; i < cvcs.size(); i++) {

  //     FIXME this is a reverse dependency, ie. cv feature depends on cvc flag
  //     need to clarify this case
  //     if ((cvcs[i])->b_debug_gradients)
  //       enable(task_gradients);

      if ((cvcs[i])->sup_np != 1) {
        if (cvm::debug() && lin)
          cvm::log("Warning: You are using a non-linear polynomial "
                    "combination to define this collective variable, "
                    "some biasing methods may be unavailable.\n");
        lin = false;

        if ((cvcs[i])->sup_np < 0) {
          cvm::log("Warning: you chose a negative exponent in the combination; "
                    "if you apply forces, the simulation may become unstable "
                    "when the component \""+
                    (cvcs[i])->function_type+"\" approaches zero.\n");
        }
      }
    }
    feature_states[f_cv_linear]->enabled = lin;
  }

  // Colvar is homogeneous iff:
  // - it is linear (hence not scripted)
  // - all cvcs have coefficient 1 or -1
  // i.e. sum or difference of cvcs
  {
    bool homogeneous = is_enabled(f_cv_linear);
    for (i = 0; i < cvcs.size(); i++) {
      if ((std::fabs(cvcs[i]->sup_coeff) - 1.0) > 1.0e-10) {
        homogeneous = false;
      }
    }
    feature_states[f_cv_homogeneous]->enabled = homogeneous;
  }
  // Colvar is deemed periodic iff:
  // - it is homogeneous
  // - all cvcs are periodic
  // - all cvcs have the same period

  b_periodic = cvcs[0]->b_periodic && is_enabled(f_cv_homogeneous);
  period = cvcs[0]->period;
  for (i = 1; i < cvcs.size(); i++) {
    if (!cvcs[i]->b_periodic || cvcs[i]->period != period) {
      b_periodic = false;
      period = 0.0;
    }
  }
  feature_states[f_cv_periodic]->enabled = b_periodic;

  // check that cvcs are compatible

  for (i = 0; i < cvcs.size(); i++) {
    if ((cvcs[i])->b_periodic && !b_periodic) {
        cvm::log("Warning: although this component is periodic, the colvar will "
                  "not be treated as periodic, either because the exponent is not "
                  "1, or because multiple components are present. Make sure that "
                  "you know what you are doing!");
    }

    // components may have different types only for scripted functions
    if (!is_enabled(f_cv_scripted) && (colvarvalue::check_types(cvcs[i]->value(),
                                                           cvcs[0]->value())) ) {
      cvm::error("ERROR: you are definining this collective variable "
                 "by using components of different types. "
                 "You must use the same type in order to "
                 " sum them together.\n", INPUT_ERROR);
      return;
    }
  }

  // at this point, the colvar's type is defined
  f.type(value());
  fb.type(value());

  get_keyval(conf, "width", width, 1.0);
  if (width <= 0.0) {
    cvm::error("Error: \"width\" must be positive.\n", INPUT_ERROR);
  }

  // NOTE: not porting wall stuff to new deps, as this will change to a separate bias
  // the grid functions will wait a little as well

  lower_boundary.type(value());
  lower_wall.type(value());

  upper_boundary.type(value());
  upper_wall.type(value());

  feature_states[f_cv_scalar]->enabled = (value().type() == colvarvalue::type_scalar);

  if (is_enabled(f_cv_scalar)) {

    if (get_keyval(conf, "lowerBoundary", lower_boundary, lower_boundary)) {
      provide(f_cv_lower_boundary);
      require(f_cv_lower_boundary);
    }

    get_keyval(conf, "lowerWallConstant", lower_wall_k, 0.0);
    if (lower_wall_k > 0.0) {
      get_keyval(conf, "lowerWall", lower_wall, lower_boundary);
      require(f_cv_lower_wall);
    }

    if (get_keyval(conf, "upperBoundary", upper_boundary, upper_boundary)) {
      provide(f_cv_upper_boundary);
      require(f_cv_upper_boundary);
    }

    get_keyval(conf, "upperWallConstant", upper_wall_k, 0.0);
    if (upper_wall_k > 0.0) {
      get_keyval(conf, "upperWall", upper_wall, upper_boundary);
      require(f_cv_upper_wall);
    }
  }

  if (is_enabled(f_cv_lower_boundary)) {
    get_keyval(conf, "hardLowerBoundary", hard_lower_boundary, false);
  }
  if (is_enabled(f_cv_upper_boundary)) {
    get_keyval(conf, "hardUpperBoundary", hard_upper_boundary, false);
  }

  // consistency checks for boundaries and walls
  if (is_enabled(f_cv_lower_boundary) && is_enabled(f_cv_upper_boundary)) {
    if (lower_boundary >= upper_boundary) {
      cvm::error("Error: the upper boundary, "+
                        cvm::to_str(upper_boundary)+
                        ", is not higher than the lower boundary, "+
                        cvm::to_str(lower_boundary)+".\n",
                INPUT_ERROR);
    }
  }

  if (is_enabled(f_cv_lower_wall) && is_enabled(f_cv_upper_wall)) {
    if (lower_wall >= upper_wall) {
      cvm::error("Error: the upper wall, "+
                 cvm::to_str(upper_wall)+
                 ", is not higher than the lower wall, "+
                 cvm::to_str(lower_wall)+".\n",
                 INPUT_ERROR);
    }
  }

  get_keyval(conf, "expandBoundaries", expand_boundaries, false);
  if (expand_boundaries && periodic_boundaries()) {
    cvm::error("Error: trying to expand boundaries that already "
               "cover a whole period of a periodic colvar.\n",
               INPUT_ERROR);
  }
  if (expand_boundaries && hard_lower_boundary && hard_upper_boundary) {
    cvm::error("Error: inconsistent configuration "
               "(trying to expand boundaries with both "
               "hardLowerBoundary and hardUpperBoundary enabled).\n",
               INPUT_ERROR);
  }

  {
    bool b_extended_Lagrangian;
    get_keyval(conf, "extendedLagrangian", b_extended_Lagrangian, false);

    if (b_extended_Lagrangian) {
      cvm::real temp, tolerance, period;

      cvm::log("Enabling the extended Lagrangian term for colvar \""+
                this->name+"\".\n");

      // Make feature available only on user request
      provide(f_cv_extended_Lagrangian);
      require(f_cv_extended_Lagrangian);

      xr.type(value());
      vr.type(value());
      fr.type(value());

      const bool found = get_keyval(conf, "extendedTemp", temp, cvm::temperature());
      if (temp <= 0.0) {
        if (found)
          cvm::error("Error: \"extendedTemp\" must be positive.\n", INPUT_ERROR);
        else
          cvm::error("Error: a positive temperature must be provided, either "
                     "by enabling a thermostat, or through \"extendedTemp\".\n",
                     INPUT_ERROR);
      }

      get_keyval(conf, "extendedFluctuation", tolerance);
      if (tolerance <= 0.0) {
        cvm::error("Error: \"extendedFluctuation\" must be positive.\n", INPUT_ERROR);
      }
      ext_force_k = cvm::boltzmann() * temp / (tolerance * tolerance);
      cvm::log("Computed extended system force constant: " + cvm::to_str(ext_force_k) + " kcal/mol/U^2");

      get_keyval(conf, "extendedTimeConstant", period, 200.0);
      if (period <= 0.0) {
        cvm::error("Error: \"extendedTimeConstant\" must be positive.\n", INPUT_ERROR);
      }
      ext_mass = (cvm::boltzmann() * temp * period * period)
                 / (4.0 * PI * PI * tolerance * tolerance);
      cvm::log("Computed fictitious mass: " + cvm::to_str(ext_mass) + " kcal/mol/(U/fs)^2   (U: colvar unit)");

      {
        bool b_output_energy;
        get_keyval(conf, "outputEnergy", b_output_energy, false);
        if (b_output_energy) {
          require(f_cv_output_energy);
        }
      }

      get_keyval(conf, "extendedLangevinDamping", ext_gamma, 1.0);
      if (ext_gamma < 0.0) {
        cvm::error("Error: \"extendedLangevinDamping\" may not be negative.\n", INPUT_ERROR);
      }
      if (ext_gamma != 0.0) {
        require(f_cv_Langevin);
        ext_gamma *= 1.0e-3; // convert from ps-1 to fs-1
        ext_sigma = std::sqrt(2.0 * cvm::boltzmann() * temp * ext_gamma * ext_mass / cvm::dt());
      }
    }
  }

  {
    bool b_output_value;
    get_keyval(conf, "outputValue", b_output_value, true);
    if (b_output_value) {
      require(f_cv_output_value);
    }
  }

  {
    bool b_output_velocity;
    get_keyval(conf, "outputVelocity", b_output_velocity, false);
    if (b_output_velocity) {
      require(f_cv_output_velocity);
    }
  }

  {
    bool b_output_system_force;
    get_keyval(conf, "outputSystemForce", b_output_system_force, false);
    if (b_output_system_force) {
      require(f_cv_output_system_force);
    }
  }

  {
    bool b_output_applied_force;
    get_keyval(conf, "outputAppliedForce", b_output_applied_force, false);
    if (b_output_applied_force) {
      require(f_cv_output_applied_force);
    }
  }

  // Start in active state by default
  require(f_cv_active);
  // Make sure dependency side-effects are correct
  refresh_deps();

  x_old.type(value());
  v_fdiff.type(value());
  v_reported.type(value());
  fj.type(value());
  ft.type(value());
  ft_reported.type(value());

  if (cvm::b_analysis)
    parse_analysis(conf);

  if (cvm::debug())
    cvm::log("Done initializing collective variable \""+this->name+"\".\n");
}


int colvar::refresh_deps()
{
  // If enabled features are changed upstream, the features below should be refreshed
  if (is_enabled(f_cv_system_force_calc)) {
    cvm::request_system_force();
  }
  if (is_enabled(f_cv_collect_gradient) && atom_ids.size() == 0) {
    build_atom_list();
  }
  return COLVARS_OK;
}


void colvar::build_atom_list(void)
{
  // If atomic gradients are requested, build full list of atom ids from all cvcs
  std::list<int> temp_id_list;

  for (size_t i = 0; i < cvcs.size(); i++) {
    for (size_t j = 0; j < cvcs[i]->atom_groups.size(); j++) {
      cvm::atom_group &ag = *(cvcs[i]->atom_groups[j]);
      for (size_t k = 0; k < ag.size(); k++) {
        temp_id_list.push_back(ag[k].id);
      }
    }
  }

  temp_id_list.sort();
  temp_id_list.unique();

  // atom_ids = std::vector<int> (temp_id_list.begin(), temp_id_list.end());
  unsigned int id_i = 0;
  std::list<int>::iterator li;
  for (li = temp_id_list.begin(); li != temp_id_list.end(); ++li) {
    atom_ids[id_i] = *li;
    id_i++;
  }

  temp_id_list.clear();

  atomic_gradients.resize(atom_ids.size());
  if (atom_ids.size()) {
    if (cvm::debug())
      cvm::log("Colvar: created atom list with " + cvm::to_str(atom_ids.size()) + " atoms.\n");
  } else {
    cvm::log("Warning: colvar components communicated no atom IDs.\n");
  }
}


int colvar::parse_analysis(std::string const &conf)
{

  //   if (cvm::debug())
  //     cvm::log ("Parsing analysis flags for collective variable \""+
  //               this->name+"\".\n");

  runave_length = 0;
  bool b_runave = false;
  if (get_keyval(conf, "runAve", b_runave) && b_runave) {

    require(f_cv_runave);

    get_keyval(conf, "runAveLength", runave_length, 1000);
    get_keyval(conf, "runAveStride", runave_stride, 1);

    if ((cvm::restart_out_freq % runave_stride) != 0) {
      cvm::error("Error: runAveStride must be commensurate with the restart frequency.\n", INPUT_ERROR);
    }

    std::string runave_outfile;
    get_keyval(conf, "runAveOutputFile", runave_outfile,
                std::string(cvm::output_prefix+"."+
                             this->name+".runave.traj"));

    size_t const this_cv_width = x.output_width(cvm::cv_width);
    runave_os.open(runave_outfile.c_str());
    runave_os << "# " << cvm::wrap_string("step", cvm::it_width-2)
              << "  "
              << cvm::wrap_string("running average", this_cv_width)
              << " "
              << cvm::wrap_string("running stddev", this_cv_width)
              << "\n";
  }

  acf_length = 0;
  bool b_acf = false;
  if (get_keyval(conf, "corrFunc", b_acf) && b_acf) {

    require(f_cv_corrfunc);

    std::string acf_colvar_name;
    get_keyval(conf, "corrFuncWithColvar", acf_colvar_name, this->name);
    if (acf_colvar_name == this->name) {
      cvm::log("Calculating auto-correlation function.\n");
    } else {
      cvm::log("Calculating correlation function with \""+
                this->name+"\".\n");
    }

    std::string acf_type_str;
    get_keyval(conf, "corrFuncType", acf_type_str, to_lower_cppstr(std::string("velocity")));
    if (acf_type_str == to_lower_cppstr(std::string("coordinate"))) {
      acf_type = acf_coor;
    } else if (acf_type_str == to_lower_cppstr(std::string("velocity"))) {
      acf_type = acf_vel;
      require(f_cv_fdiff_velocity);
      if (acf_colvar_name.size())
        (cvm::colvar_by_name(acf_colvar_name))->require(f_cv_fdiff_velocity);
    } else if (acf_type_str == to_lower_cppstr(std::string("coordinate_p2"))) {
      acf_type = acf_p2coor;
    } else {
      cvm::log("Unknown type of correlation function, \""+
                        acf_type_str+"\".\n");
      cvm::set_error_bits(INPUT_ERROR);
    }

    get_keyval(conf, "corrFuncOffset", acf_offset, 0);
    get_keyval(conf, "corrFuncLength", acf_length, 1000);
    get_keyval(conf, "corrFuncStride", acf_stride, 1);

    if ((cvm::restart_out_freq % acf_stride) != 0) {
      cvm::error("Error: corrFuncStride must be commensurate with the restart frequency.\n", INPUT_ERROR);
    }

    get_keyval(conf, "corrFuncNormalize", acf_normalize, true);
    get_keyval(conf, "corrFuncOutputFile", acf_outfile,
                std::string(cvm::output_prefix+"."+this->name+
                             ".corrfunc.dat"));
  }
  return (cvm::get_error() ? COLVARS_ERROR : COLVARS_OK);
}


void colvar::setup() {
  // loop over all components to reset masses of all groups
  for (size_t i = 0; i < cvcs.size(); i++) {
    for (size_t ig = 0; ig < cvcs[i]->atom_groups.size(); ig++) {
      cvm::atom_group &atoms = *(cvcs[i]->atom_groups[ig]);
      atoms.setup();
      atoms.reset_mass(name,i,ig);
      atoms.read_positions();
    }
  }
}


colvar::~colvar()
{
//   Clear references to this colvar's cvcs as children
//   for dependency purposes
  remove_all_children();

  for (std::vector<cvc *>::reverse_iterator ci = cvcs.rbegin();
      ci != cvcs.rend();
      ++ci) {
    // clear all children of this cvc (i.e. its atom groups)
    // because the cvc base class destructor can't do it early enough
    // and we don't want to have each cvc derived class do it separately
    (*ci)->remove_all_children();
    delete *ci;
  }

  // remove reference to this colvar from the CVM
  for (std::vector<colvar *>::iterator cvi = cvm::colvars.begin();
       cvi != cvm::colvars.end();
       ++cvi) {
    if ( *cvi == this) {
      cvm::colvars.erase(cvi);
      break;
    }
  }
}



// ******************** CALC FUNCTIONS ********************


// Default schedule (everything is serialized)
int colvar::calc()
{
  int error_code = COLVARS_OK;
  if (is_enabled(f_cv_active)) {
    error_code |= update_cvc_flags();
    error_code |= calc_cvcs();
    error_code |= collect_cvc_data();
  }
  return COLVARS_OK;
}


int colvar::calc_cvcs(int first_cvc, size_t num_cvcs)
{
  int error_code = COLVARS_OK;
  if (cvm::debug())
    cvm::log("Calculating colvar \""+this->name+"\", components "+
             cvm::to_str(first_cvc)+" through "+cvm::to_str(first_cvc+num_cvcs)+".\n");

  error_code |= check_cvc_range(first_cvc, num_cvcs);
  if (error_code != COLVARS_OK) {
    return error_code;
  }

  // atom groups are updated here
  error_code |= update_cvc_data(first_cvc, num_cvcs);

  error_code |= calc_cvc_values(first_cvc, num_cvcs);
  error_code |= calc_cvc_gradients(first_cvc, num_cvcs);
  error_code |= calc_cvc_sys_forces(first_cvc, num_cvcs);
  error_code |= calc_cvc_Jacobians(first_cvc, num_cvcs);

  if (cvm::debug())
    cvm::log("Done calculating colvar \""+this->name+"\".\n");

  return error_code;
}


int colvar::collect_cvc_data()
{
  if (cvm::debug())
    cvm::log("Calculating colvar \""+this->name+"\"'s properties.\n");

  int error_code = COLVARS_OK;

  error_code |= collect_cvc_values();
  error_code |= collect_cvc_gradients();
  error_code |= collect_cvc_sys_forces();
  error_code |= collect_cvc_Jacobians();

  error_code |= calc_colvar_properties();

  if (cvm::debug())
    cvm::log("Done calculating colvar \""+this->name+"\"'s properties.\n");

  return error_code;
}


int colvar::check_cvc_range(int first_cvc, size_t num_cvcs)
{
  if ((first_cvc < 0) || (first_cvc >= cvcs.size())) {
    cvm::error("Error: trying to address a component outside the "
               "range defined for colvar \""+name+"\".\n", BUG_ERROR);
    return BUG_ERROR;
  }
  return COLVARS_OK;
}


int colvar::update_cvc_data(int first_cvc, size_t num_cvcs)
{
  size_t const cvc_max_count = num_cvcs ? num_cvcs : num_active_cvcs();
  size_t i, cvc_count;

  // prepare atom groups for calculation
  if (cvm::debug())
    cvm::log("Collecting data from atom groups.\n");

  for (i = first_cvc, cvc_count = 0;
       (i < cvcs.size()) && (cvc_count < cvc_max_count);
       i++) {
    if (!cvcs[i]->b_enabled) continue;
    cvc_count++;
    // This loop could be done at CVC level
    for (size_t ig = 0; ig < cvcs[i]->atom_groups.size(); ig++) {
      cvm::atom_group &atoms = *(cvcs[i]->atom_groups[ig]);
      atoms.reset_atoms_data();
      atoms.read_positions();
      atoms.calc_required_properties();
      // each atom group will take care of its own ref_pos_group, if defined
    }
  }

////  Don't try to get atom velocities, as no back-end currently implements it
//   if (tasks[task_output_velocity] && !tasks[task_fdiff_velocity]) {
//     for (i = 0; i < cvcs.size(); i++) {
//       for (ig = 0; ig < cvcs[i]->atom_groups.size(); ig++) {
//         cvcs[i]->atom_groups[ig]->read_velocities();
//       }
//     }
//   }

  if (is_enabled(f_cv_system_force)) {
    for (i = first_cvc, cvc_count = 0;
         (i < cvcs.size()) && (cvc_count < cvc_max_count);
         i++) {
      if (!cvcs[i]->b_enabled) continue;
      cvc_count++;
      for (size_t ig = 0; ig < cvcs[i]->atom_groups.size(); ig++) {
        cvcs[i]->atom_groups[ig]->read_system_forces();
      }
    }
  }

  if (cvm::debug())
    cvm::log("Done collecting data from atom groups.\n");

  return COLVARS_OK;
}


int colvar::calc_cvc_values(int first_cvc, size_t num_cvcs)
{
  size_t const cvc_max_count = num_cvcs ? num_cvcs : num_active_cvcs();
  size_t i, cvc_count;

  // calculate the value of the colvar

  if (cvm::debug())
    cvm::log("Calculating colvar components.\n");

  // First, calculate component values
  for (i = first_cvc, cvc_count = 0;
       (i < cvcs.size()) && (cvc_count < cvc_max_count);
       i++) {
    if (!cvcs[i]->is_enabled()) continue;
    cvc_count++;
    (cvcs[i])->read_data();
    (cvcs[i])->calc_value();
    if (cvm::debug())
      cvm::log("Colvar component no. "+cvm::to_str(i+1)+
                " within colvar \""+this->name+"\" has value "+
                cvm::to_str((cvcs[i])->value(),
                cvm::cv_width, cvm::cv_prec)+".\n");
  }
  return COLVARS_OK;
}


int colvar::collect_cvc_values()
{
  x.reset();
  size_t i;

  // combine them appropriately, using either a scripted function or a polynomial
  if (is_enabled(f_cv_scripted)) {
    // cvcs combined by user script
    int res = cvm::proxy->run_colvar_callback(scripted_function, sorted_cvc_values, x);
    if (res == COLVARS_NOT_IMPLEMENTED) {
      cvm::error("Scripted colvars are not implemented.");
      return COLVARS_NOT_IMPLEMENTED;
    }
    if (res != COLVARS_OK) {
      cvm::error("Error running scripted colvar");
      return COLVARS_OK;
    }
  } else if (x.type() == colvarvalue::type_scalar) {
    // polynomial combination allowed
    for (i = 0; i < cvcs.size(); i++) {
      if (!cvcs[i]->is_enabled()) continue;
      x += (cvcs[i])->sup_coeff *
      ( ((cvcs[i])->sup_np != 1) ?
        std::pow((cvcs[i])->value().real_value, (cvcs[i])->sup_np) :
        (cvcs[i])->value().real_value );
    }
  } else {
    // only linear combination allowed
    // FIXME is that actually enforced?
    for (i = 0; i < cvcs.size(); i++) {
      if (!cvcs[i]->is_enabled()) continue;
      x += (cvcs[i])->sup_coeff * (cvcs[i])->value();
    }
  }

  if (cvm::debug())
    cvm::log("Colvar \""+this->name+"\" has value "+
              cvm::to_str(x, cvm::cv_width, cvm::cv_prec)+".\n");

  return COLVARS_OK;
}


int colvar::calc_cvc_gradients(int first_cvc, size_t num_cvcs)
{
  size_t const cvc_max_count = num_cvcs ? num_cvcs : num_active_cvcs();
  size_t i, cvc_count;

  if (is_enabled(f_cv_gradient)) {

    if (cvm::debug())
      cvm::log("Calculating gradients of colvar \""+this->name+"\".\n");

    // calculate the gradients of each component
    for (i = first_cvc, cvc_count = 0;
        (i < cvcs.size()) && (cvc_count < cvc_max_count);
        i++) {
      if (!cvcs[i]->is_enabled()) continue;
      cvc_count++;
      (cvcs[i])->calc_gradients();
      // if requested, propagate (via chain rule) the gradients above
      // to the atoms used to define the roto-translation
      for (size_t ig = 0; ig < cvcs[i]->atom_groups.size(); ig++) {
        if (cvcs[i]->atom_groups[ig]->b_fit_gradients)
          cvcs[i]->atom_groups[ig]->calc_fit_gradients();
      }
    }

    if (cvm::debug())
      cvm::log("Done calculating gradients of colvar \""+this->name+"\".\n");
  }

  return COLVARS_OK;
}


int colvar::collect_cvc_gradients()
{
  size_t i;

    if (is_enabled(f_cv_collect_gradient)) {

      if (is_enabled(f_cv_scripted)) {
        cvm::error("Collecting atomic gradients is not implemented for "
                   "scripted colvars.", COLVARS_NOT_IMPLEMENTED);
        return COLVARS_NOT_IMPLEMENTED;
      }

    // Collect the atomic gradients inside colvar object
    for (unsigned int a = 0; a < atomic_gradients.size(); a++) {
      atomic_gradients[a].reset();
    }
    for (i = 0; i < cvcs.size(); i++) {
      if (!cvcs[i]->is_enabled()) continue;
      // Coefficient: d(a * x^n) = a * n * x^(n-1) * dx
      cvm::real coeff = (cvcs[i])->sup_coeff * cvm::real((cvcs[i])->sup_np) *
        std::pow((cvcs[i])->value().real_value, (cvcs[i])->sup_np-1);

      for (size_t j = 0; j < cvcs[i]->atom_groups.size(); j++) {

        cvm::atom_group &ag = *(cvcs[i]->atom_groups[j]);

<<<<<<< HEAD
        // If necessary, apply inverse rotation to get atomic
        // gradient in the laboratory frame
        if (cvcs[i]->atom_groups[j]->b_rotate) {
          cvm::rotation const rot_inv = cvcs[i]->atom_groups[j]->rot.inverse();

          for (size_t k = 0; k < cvcs[i]->atom_groups[j]->size(); k++) {
            size_t a = std::lower_bound(atom_ids.begin(), atom_ids.end(),
                                        ag[k].id) - atom_ids.begin();
            atomic_gradients[a] += coeff * rot_inv.rotate(ag[k].grad);
          }
=======
          // If necessary, apply inverse rotation to get atomic
          // gradient in the laboratory frame
          if (ag.b_rotate) {
            cvm::rotation const rot_inv = ag.rot.inverse();

            for (size_t k = 0; k < ag.size(); k++) {
              size_t a = std::lower_bound(atom_ids.begin(), atom_ids.end(),
                                          ag[k].id) - atom_ids.begin();
              atomic_gradients[a] += coeff * rot_inv.rotate(ag[k].grad);
            }
>>>>>>> 492327db

        } else {

<<<<<<< HEAD
          for (size_t k = 0; k < cvcs[i]->atom_groups[j]->size(); k++) {
            size_t a = std::lower_bound(atom_ids.begin(), atom_ids.end(),
                                        ag[k].id) - atom_ids.begin();
            atomic_gradients[a] += coeff * ag[k].grad;
=======
            for (size_t k = 0; k < ag.size(); k++) {
              size_t a = std::lower_bound(atom_ids.begin(), atom_ids.end(),
                                          ag[k].id) - atom_ids.begin();
              atomic_gradients[a] += coeff * ag[k].grad;
            }
>>>>>>> 492327db
          }
        }
      }
    }
  }
  return COLVARS_OK;
}


int colvar::calc_cvc_sys_forces(int first_cvc, size_t num_cvcs)
{
  size_t const cvc_max_count = num_cvcs ? num_cvcs : num_active_cvcs();
  size_t i, cvc_count;

  if (is_enabled(f_cv_system_force) && !is_enabled(f_cv_extended_Lagrangian)) {
    // If extended Lagrangian is enabled, system force calculation is trivial
    // and done together with integration of the extended coordinate.

    if (is_enabled(f_cv_scripted)) {
      // TODO see if this could reasonably be done in a generic way
      // from generic inverse gradients
      cvm::error("System force is not implemented for "
                 "scripted colvars.", COLVARS_NOT_IMPLEMENTED);
      return COLVARS_NOT_IMPLEMENTED;
    }

    if (cvm::debug())
      cvm::log("Calculating system force of colvar \""+this->name+"\".\n");

    // if (!tasks[task_extended_lagrangian] && (cvm::step_relative() > 0)) {
   // Disabled check to allow for explicit system force calculation
    // even with extended Lagrangian

    if (cvm::step_relative() > 0) {
      // get from the cvcs the system forces from the PREVIOUS step
      for (i = first_cvc, cvc_count = 0;
          (i < cvcs.size()) && (cvc_count < cvc_max_count);
          i++) {
        if (!cvcs[i]->is_enabled()) continue;
        cvc_count++;
        (cvcs[i])->calc_force_invgrads();
      }
    }

    if (cvm::debug())
      cvm::log("Done calculating system force of colvar \""+this->name+"\".\n");
  }

  return COLVARS_OK;
}


int colvar::collect_cvc_sys_forces()
{
  if (tasks[task_system_force] && !tasks[task_extended_lagrangian]) {
    // If extended Lagrangian is enabled, system force calculation is trivial
    // and done together with integration of the extended coordinate.
    ft.reset();

    if (cvm::step_relative() > 0) {
      // get from the cvcs the system forces from the PREVIOUS step
      for (size_t i = 0; i < cvcs.size();  i++) {
        if (!cvcs[i]->b_enabled) continue;
        // linear combination is assumed
        ft += (cvcs[i])->system_force() / ((cvcs[i])->sup_coeff * cvm::real(cvcs.size()));
      }
    }

    if (!is_enabled(f_cv_hide_Jacobian)) {
      // add the Jacobian force to the system force, and don't apply any silent
      // correction internally: biases such as colvarbias_abf will handle it
      ft += fj;
    }
  }

  return COLVARS_OK;
}


int colvar::calc_cvc_Jacobians(int first_cvc, size_t num_cvcs)
{
  size_t const cvc_max_count = num_cvcs ? num_cvcs : num_active_cvcs();
  size_t i, cvc_count;

  if (tasks[task_Jacobian_force]) {
    size_t i;
    for (i = first_cvc, cvc_count = 0;
         (i < cvcs.size()) && (cvc_count < cvc_max_count);
         i++) {
      if (!cvcs[i]->b_enabled) continue;
      cvc_count++;
      (cvcs[i])->calc_Jacobian_derivative();
    }
  }

  return COLVARS_OK;
}


int colvar::collect_cvc_Jacobians()
{
  if (tasks[task_Jacobian_force]) {
    size_t ncvc = 0;
    fj.reset();
    for (size_t i = 0; i < cvcs.size(); i++) {
      if (!cvcs[i]->b_enabled) continue;
      // linear combination is assumed
      fj += 1.0 / cvm::real((cvcs[i])->sup_coeff) *
        (cvcs[i])->Jacobian_derivative();
      ncvc++;
    }
    fj *= (1.0/cvm::real(ncvc)) * cvm::boltzmann() * cvm::temperature();
  }

  return COLVARS_OK;
}


int colvar::calc_colvar_properties()
{
  if (is_enabled(f_cv_fdiff_velocity)) {
    // calculate the velocity by finite differences
    if (cvm::step_relative() == 0)
      x_old = x;
    else {
      v_fdiff = fdiff_velocity(x_old, x);
      v_reported = v_fdiff;
    }
  }

  if (is_enabled(f_cv_extended_Lagrangian)) {

    // initialize the restraint center in the first step to the value
    // just calculated from the cvcs
    // TODO: put it in the restart information
    if (cvm::step_relative() == 0) {
      xr = x;
      vr = 0.0; // (already 0; added for clarity)
    }

    // report the restraint center as "value"
    x_reported = xr;
    v_reported = vr;
    // the "system force" with the extended Lagrangian is just the
    // harmonic term acting on the extended coordinate
    // Note: this is the force for current timestep
    ft_reported = (-0.5 * ext_force_k) * this->dist2_lgrad(xr, x);

  } else {

    x_reported = x;
    ft_reported = ft;
  }

  return COLVARS_OK;
}


cvm::real colvar::update_forces_energy()
{
  if (cvm::debug())
    cvm::log("Updating colvar \""+this->name+"\".\n");

  // set to zero the applied force
  f.type(value());
  f.reset();

  // add the biases' force, which at this point should already have
  // been summed over each bias using this colvar
  f += fb;

  if (is_enabled(f_cv_Jacobian)) {
    // the instantaneous Jacobian force was not included in the reported system force;
    // instead, it is subtracted from the applied force (silent Jacobian correction)
    if (is_enabled(f_cv_hide_Jacobian))
      f -= fj;
  }

  if (is_enabled(f_cv_extended_Lagrangian)) {

    cvm::real dt = cvm::dt();
    cvm::real f_ext;

    // the total force is applied to the fictitious mass, while the
    // atoms only feel the harmonic force
    // fr: bias force on extended coordinate (without harmonic spring), for output in trajectory
    // f_ext: total force on extended coordinate (including harmonic spring)
    // f: - initially, external biasing force
    //    - after this code block, colvar force to be applied to atomic coordinates, ie. spring force
    //      (note: wall potential is added to f after this block)
    fr    = f;
    f_ext = f + (-0.5 * ext_force_k) * this->dist2_lgrad(xr, x);
    f     =     (-0.5 * ext_force_k) * this->dist2_rgrad(xr, x);

    // leapfrog: starting from x_i, f_i, v_(i-1/2)
    vr  += (0.5 * dt) * f_ext / ext_mass;
    // Because of leapfrog, kinetic energy at time i is approximate
    kinetic_energy = 0.5 * ext_mass * vr * vr;
    potential_energy = 0.5 * ext_force_k * this->dist2(xr, x);
    // leap to v_(i+1/2)
    if (is_enabled(f_cv_Langevin)) {
      vr -= dt * ext_gamma * vr.real_value;
      vr += dt * ext_sigma * cvm::rand_gaussian() / ext_mass;
    }
    vr  += (0.5 * dt) * f_ext / ext_mass;
    xr  += dt * vr;
    xr.apply_constraints();
    if (this->b_periodic) this->wrap(xr);
  }


  // Adding wall potential to "true" colvar force, whether or not an extended coordinate is in use
  if (is_enabled(f_cv_lower_wall) || is_enabled(f_cv_upper_wall)) {

    // Wall force
    colvarvalue fw(x);
    fw.reset();

    if (cvm::debug())
      cvm::log("Calculating wall forces for colvar \""+this->name+"\".\n");

    // For a periodic colvar, both walls may be applicable at the same time
    // in which case we pick the closer one
    if ( (!is_enabled(f_cv_upper_wall)) ||
         (this->dist2(x, lower_wall) < this->dist2(x, upper_wall)) ) {

      cvm::real const grad = this->dist2_lgrad(x, lower_wall);
      if (grad < 0.0) {
        fw = -0.5 * lower_wall_k * grad;
        f += fw;
        if (cvm::debug())
          cvm::log("Applying a lower wall force("+
                    cvm::to_str(fw)+") to \""+this->name+"\".\n");
      }

    } else {

      cvm::real const grad = this->dist2_lgrad(x, upper_wall);
      if (grad > 0.0) {
        fw = -0.5 * upper_wall_k * grad;
        f += fw;
        if (cvm::debug())
          cvm::log("Applying an upper wall force("+
                    cvm::to_str(fw)+") to \""+this->name+"\".\n");
      }
    }
  }


  if (is_enabled(f_cv_fdiff_velocity)) {
    // set it for the next step
    x_old = x;
  }

  if (cvm::debug())
    cvm::log("Done updating colvar \""+this->name+"\".\n");
  return (potential_energy + kinetic_energy);
}


void colvar::communicate_forces()
{
  size_t i;
  if (cvm::debug())
    cvm::log("Communicating forces from colvar \""+this->name+"\".\n");

  if (is_enabled(f_cv_scripted)) {
    std::vector<cvm::matrix2d<cvm::real> > func_grads;
    func_grads.reserve(cvcs.size());
    for (i = 0; i < cvcs.size(); i++) {
      if (!cvcs[i]->is_enabled()) continue;
      func_grads.push_back(cvm::matrix2d<cvm::real> (x.size(),
                                                     cvcs[i]->value().size()));
    }
    int res = cvm::proxy->run_colvar_gradient_callback(scripted_function, sorted_cvc_values, func_grads);

    if (res != COLVARS_OK) {
      if (res == COLVARS_NOT_IMPLEMENTED) {
        cvm::error("Colvar gradient scripts are not implemented.", COLVARS_NOT_IMPLEMENTED);
      } else {
        cvm::error("Error running colvar gradient script");
      }
      return;
    }

    int grad_index = 0; // index in the scripted gradients, to account for some components being disabled
    for (i = 0; i < cvcs.size(); i++) {
      if (!cvcs[i]->is_enabled()) continue;
      // cvc force is colvar force times colvar/cvc Jacobian
      // (vector-matrix product)
      (cvcs[i])->apply_force(colvarvalue(f.as_vector() * func_grads[grad_index++],
                             cvcs[i]->value().type()));
    }
  } else if (x.type() == colvarvalue::type_scalar) {

    for (i = 0; i < cvcs.size(); i++) {
      if (!cvcs[i]->is_enabled()) continue;
      (cvcs[i])->apply_force(f * (cvcs[i])->sup_coeff *
                              cvm::real((cvcs[i])->sup_np) *
                              (std::pow((cvcs[i])->value().real_value,
                                      (cvcs[i])->sup_np-1)) );
    }

  } else {

    for (i = 0; i < cvcs.size(); i++) {
      if (!cvcs[i]->is_enabled()) continue;
      (cvcs[i])->apply_force(f * (cvcs[i])->sup_coeff);
    }
  }

  if (cvm::debug())
    cvm::log("Done communicating forces from colvar \""+this->name+"\".\n");
}


int colvar::set_cvc_flags(std::vector<bool> const &flags)
{
  if (flags.size() != cvcs.size()) {
    cvm::error("ERROR: Wrong number of CVC flags provided.");
    return COLVARS_ERROR;
  }
  // We cannot enable or disable cvcs in the middle of a timestep or colvar evaluation sequence
  // so we store the flags that will be enforced at the next call to calc()
  cvc_flags = flags;
  return COLVARS_OK;
}


int colvar::update_cvc_flags()
{
  // Update the enabled/disabled status of cvcs if necessary
  if (cvc_flags.size()) {
    n_active_cvcs = 0;
    for (size_t i = 0; i < cvcs.size(); i++) {
      cvcs[i]->feature_states[f_cvc_active]->enabled = cvc_flags[i];
      if (cvcs[i]->is_enabled()) n_active_cvcs++;
    }
    if (!n_active_cvcs) {
      cvm::error("ERROR: All CVCs are disabled for colvar " + this->name +"\n");
      return COLVARS_ERROR;
    }
    cvc_flags.resize(0);
  }

  return COLVARS_OK;
}


// ******************** METRIC FUNCTIONS ********************
// Use the metrics defined by \link cvc \endlink objects


bool colvar::periodic_boundaries(colvarvalue const &lb, colvarvalue const &ub) const
{
  if ( (!is_enabled(f_cv_lower_boundary)) || (!is_enabled(f_cv_upper_boundary)) ) {
    cvm::log("Error: checking periodicity for collective variable \""+this->name+"\" "
                    "requires lower and upper boundaries to be defined.\n");
    cvm::set_error_bits(INPUT_ERROR);
  }

  if (period > 0.0) {
    if ( ((std::sqrt(this->dist2(lb, ub))) / this->width)
         < 1.0E-10 ) {
      return true;
    }
  }

  return false;
}

bool colvar::periodic_boundaries() const
{
  if ( (!is_enabled(f_cv_lower_boundary)) || (!is_enabled(f_cv_upper_boundary)) ) {
    cvm::log("Error: checking periodicity for collective variable \""+this->name+"\" "
                    "requires lower and upper boundaries to be defined.\n");
  }

  return periodic_boundaries(lower_boundary, upper_boundary);
}


cvm::real colvar::dist2(colvarvalue const &x1,
                         colvarvalue const &x2) const
{
  if (is_enabled(f_cv_homogeneous)) {
    return (cvcs[0])->dist2(x1, x2);
  } else {
    return x1.dist2(x2);
  }
}

colvarvalue colvar::dist2_lgrad(colvarvalue const &x1,
                                 colvarvalue const &x2) const
{
  if (is_enabled(f_cv_homogeneous)) {
    return (cvcs[0])->dist2_lgrad(x1, x2);
  } else {
    return x1.dist2_grad(x2);
  }
}

colvarvalue colvar::dist2_rgrad(colvarvalue const &x1,
                                 colvarvalue const &x2) const
{
  if (is_enabled(f_cv_homogeneous)) {
    return (cvcs[0])->dist2_rgrad(x1, x2);
  } else {
    return x2.dist2_grad(x1);
  }
}

void colvar::wrap(colvarvalue &x) const
{
  if (is_enabled(f_cv_homogeneous)) {
    (cvcs[0])->wrap(x);
  }
  return;
}


// ******************** INPUT FUNCTIONS ********************

std::istream & colvar::read_restart(std::istream &is)
{
  size_t const start_pos = is.tellg();

  std::string conf;
  if ( !(is >> colvarparse::read_block("colvar", conf)) ) {
    // this is not a colvar block
    is.clear();
    is.seekg(start_pos, std::ios::beg);
    is.setstate(std::ios::failbit);
    return is;
  }

  {
    std::string check_name = "";
    if ( (get_keyval(conf, "name", check_name,
                     std::string(""), colvarparse::parse_silent)) &&
         (check_name != name) )  {
      cvm::error("Error: the state file does not match the "
                 "configuration file, at colvar \""+name+"\".\n");
    }
    if (check_name.size() == 0) {
      cvm::error("Error: Collective variable in the "
                 "restart file without any identifier.\n");
    }
  }

  if ( !(get_keyval(conf, "x", x,
                    colvarvalue(x.type()), colvarparse::parse_silent)) ) {
    cvm::log("Error: restart file does not contain "
             "the value of the colvar \""+
             name+"\" .\n");
  } else {
    cvm::log("Restarting collective variable \""+name+"\" from value: "+
             cvm::to_str(x)+"\n");
  }

  if (is_enabled(f_cv_extended_Lagrangian)) {

    if ( !(get_keyval(conf, "extended_x", xr,
                      colvarvalue(x.type()), colvarparse::parse_silent)) &&
         !(get_keyval(conf, "extended_v", vr,
                      colvarvalue(x.type()), colvarparse::parse_silent)) ) {
      cvm::log("Error: restart file does not contain "
               "\"extended_x\" or \"extended_v\" for the colvar \""+
               name+"\", but you requested \"extendedLagrangian\".\n");
    }
    x_reported = xr;
  } else {
    x_reported = x;
  }

  if (is_enabled(f_cv_output_velocity)) {

    if ( !(get_keyval(conf, "v", v_fdiff,
                      colvarvalue(x.type()), colvarparse::parse_silent)) ) {
      cvm::log("Error: restart file does not contain "
               "the velocity for the colvar \""+
               name+"\", but you requested \"outputVelocity\".\n");
    }

    if (is_enabled(f_cv_extended_Lagrangian)) {
      v_reported = vr;
    } else {
      v_reported = v_fdiff;
    }
  }

  return is;
}


std::istream & colvar::read_traj(std::istream &is)
{
  size_t const start_pos = is.tellg();

  if (is_enabled(f_cv_output_value)) {

    if (!(is >> x)) {
      cvm::log("Error: in reading the value of colvar \""+
                this->name+"\" from trajectory.\n");
      is.clear();
      is.seekg(start_pos, std::ios::beg);
      is.setstate(std::ios::failbit);
      return is;
    }

    if (is_enabled(f_cv_extended_Lagrangian)) {
      is >> xr;
      x_reported = xr;
    } else {
      x_reported = x;
    }
  }

  if (is_enabled(f_cv_output_velocity)) {

    is >> v_fdiff;

    if (is_enabled(f_cv_extended_Lagrangian)) {
      is >> vr;
      v_reported = vr;
    } else {
      v_reported = v_fdiff;
    }
  }

  if (is_enabled(f_cv_output_system_force)) {
    is >> ft;
    ft_reported = ft;
  }

  if (is_enabled(f_cv_output_applied_force)) {
    is >> f;
  }

  return is;
}


// ******************** OUTPUT FUNCTIONS ********************

std::ostream & colvar::write_restart(std::ostream &os) {

  os << "colvar {\n"
     << "  name " << name << "\n"
     << "  x "
     << std::setprecision(cvm::cv_prec)
     << std::setw(cvm::cv_width)
     << x << "\n";

  if (is_enabled(f_cv_output_velocity)) {
    os << "  v "
       << std::setprecision(cvm::cv_prec)
       << std::setw(cvm::cv_width)
       << v_reported << "\n";
  }

  if (is_enabled(f_cv_extended_Lagrangian)) {
    os << "  extended_x "
       << std::setprecision(cvm::cv_prec)
       << std::setw(cvm::cv_width)
       << xr << "\n"
       << "  extended_v "
       << std::setprecision(cvm::cv_prec)
       << std::setw(cvm::cv_width)
       << vr << "\n";
  }

  os << "}\n\n";

  return os;
}


std::ostream & colvar::write_traj_label(std::ostream & os)
{
  size_t const this_cv_width = x.output_width(cvm::cv_width);

  os << " ";

  if (is_enabled(f_cv_output_value)) {

    os << " "
       << cvm::wrap_string(this->name, this_cv_width);

    if (is_enabled(f_cv_extended_Lagrangian)) {
      // extended DOF
      os << " r_"
         << cvm::wrap_string(this->name, this_cv_width-2);
    }
  }

  if (is_enabled(f_cv_output_velocity)) {

    os << " v_"
       << cvm::wrap_string(this->name, this_cv_width-2);

    if (is_enabled(f_cv_extended_Lagrangian)) {
      // extended DOF
      os << " vr_"
         << cvm::wrap_string(this->name, this_cv_width-3);
    }
  }

  if (is_enabled(f_cv_output_energy)) {
    os << " Ep_"
       << cvm::wrap_string(this->name, this_cv_width-3)
       << " Ek_"
       << cvm::wrap_string(this->name, this_cv_width-3);
  }

  if (is_enabled(f_cv_output_system_force)) {
    os << " fs_"
       << cvm::wrap_string(this->name, this_cv_width-3);
  }

  if (is_enabled(f_cv_output_applied_force)) {
    os << " fa_"
       << cvm::wrap_string(this->name, this_cv_width-3);
  }

  return os;
}


std::ostream & colvar::write_traj(std::ostream &os)
{
  os << " ";

  if (is_enabled(f_cv_output_value)) {

    if (is_enabled(f_cv_extended_Lagrangian)) {
      os << " "
         << std::setprecision(cvm::cv_prec) << std::setw(cvm::cv_width)
         << x;
    }

    os << " "
       << std::setprecision(cvm::cv_prec) << std::setw(cvm::cv_width)
       << x_reported;
  }

  if (is_enabled(f_cv_output_velocity)) {

    if (is_enabled(f_cv_extended_Lagrangian)) {
      os << " "
         << std::setprecision(cvm::cv_prec) << std::setw(cvm::cv_width)
         << v_fdiff;
    }

    os << " "
       << std::setprecision(cvm::cv_prec) << std::setw(cvm::cv_width)
       << v_reported;
  }

  if (is_enabled(f_cv_output_energy)) {
    os << " "
       << std::setprecision(cvm::cv_prec) << std::setw(cvm::cv_width)
       << potential_energy
       << " "
       << kinetic_energy;
  }


  if (is_enabled(f_cv_output_system_force)) {
    os << " "
       << std::setprecision(cvm::cv_prec) << std::setw(cvm::cv_width)
       << ft_reported;
  }

  if (is_enabled(f_cv_output_applied_force)) {
    if (is_enabled(f_cv_extended_Lagrangian)) {
      os << " "
         << std::setprecision(cvm::cv_prec) << std::setw(cvm::cv_width)
         << fr;
    } else {
      os << " "
         << std::setprecision(cvm::cv_prec) << std::setw(cvm::cv_width)
         << f;
    }
  }

  return os;
}

int colvar::write_output_files()
{
  if (cvm::b_analysis) {

    if (acf.size()) {
      cvm::log("Writing acf to file \""+acf_outfile+"\".\n");

      cvm::ofstream acf_os(acf_outfile.c_str());
      if (! acf_os.good()) {
        cvm::error("Cannot open file \""+acf_outfile+"\".\n", FILE_ERROR);
      }
      write_acf(acf_os);
      acf_os.close();
    }

    if (runave_os.good()) {
      runave_os.close();
    }
  }
  return (cvm::get_error() ? COLVARS_ERROR : COLVARS_OK);
}



// ******************** ANALYSIS FUNCTIONS ********************

void colvar::analyze()
{
  if (is_enabled(f_cv_runave)) {
    calc_runave();
  }

  if (is_enabled(f_cv_corrfunc)) {
    calc_acf();
  }
}


inline void history_add_value(size_t const           &history_length,
                               std::list<colvarvalue> &history,
                               colvarvalue const      &new_value)
{
  history.push_front(new_value);
  if (history.size() > history_length)
    history.pop_back();
}

inline void history_incr(std::list< std::list<colvarvalue> >           &history,
                          std::list< std::list<colvarvalue> >::iterator &history_p)
{
  if ((++history_p) == history.end())
    history_p = history.begin();
}


int colvar::calc_acf()
{
  // using here an acf_stride-long list of vectors for either
  // coordinates(acf_x_history) or velocities (acf_v_history); each vector can
  // contain up to acf_length values, which are contiguous in memory
  // representation but separated by acf_stride in the time series;
  // the pointer to each vector is changed at every step

  if (acf_x_history.empty() && acf_v_history.empty()) {

    // first-step operations

    colvar *cfcv = (acf_colvar_name.size() ?
                    cvm::colvar_by_name(acf_colvar_name) :
                    this);
    if (colvarvalue::check_types(cfcv->value(), value())) {
      cvm::error("Error: correlation function between \""+cfcv->name+
                 "\" and \""+this->name+"\" cannot be calculated, "
                 "because their value types are different.\n",
                 INPUT_ERROR);
    }
    acf_nframes = 0;

    cvm::log("Colvar \""+this->name+"\": initializing ACF calculation.\n");

    if (acf.size() < acf_length+1)
      acf.resize(acf_length+1, 0.0);

    size_t i;
    switch (acf_type) {

    case acf_vel:
      // allocate space for the velocities history
      for (i = 0; i < acf_stride; i++) {
        acf_v_history.push_back(std::list<colvarvalue>());
      }
      acf_v_history_p = acf_v_history.begin();
      break;

    case acf_coor:
    case acf_p2coor:
      // allocate space for the coordinates history
      for (i = 0; i < acf_stride; i++) {
        acf_x_history.push_back(std::list<colvarvalue>());
      }
      acf_x_history_p = acf_x_history.begin();
      break;

    default:
      break;
    }

  } else {

    colvar *cfcv = (acf_colvar_name.size() ?
                    cvm::colvar_by_name(acf_colvar_name) :
                    this);

    switch (acf_type) {

    case acf_vel:

      if (is_enabled(f_cv_fdiff_velocity)) {
        // calc() should do this already, but this only happens in a
        // simulation; better do it again in case a trajectory is
        // being read
        v_reported = v_fdiff = fdiff_velocity(x_old, cfcv->value());
      }

      calc_vel_acf((*acf_v_history_p), cfcv->velocity());
      // store this value in the history
      history_add_value(acf_length+acf_offset, *acf_v_history_p, cfcv->velocity());
      // if stride is larger than one, cycle among different histories
      history_incr(acf_v_history, acf_v_history_p);
      break;

    case acf_coor:

      calc_coor_acf((*acf_x_history_p), cfcv->value());
      history_add_value(acf_length+acf_offset, *acf_x_history_p, cfcv->value());
      history_incr(acf_x_history, acf_x_history_p);
      break;

    case acf_p2coor:

      calc_p2coor_acf((*acf_x_history_p), cfcv->value());
      history_add_value(acf_length+acf_offset, *acf_x_history_p, cfcv->value());
      history_incr(acf_x_history, acf_x_history_p);
      break;

    default:
      break;
    }
  }

  if (is_enabled(f_cv_fdiff_velocity)) {
    // set it for the next step
    x_old = x;
  }
  return (cvm::get_error() ? COLVARS_ERROR : COLVARS_OK);
}


int colvar::calc_vel_acf(std::list<colvarvalue> &v_list,
                           colvarvalue const      &v)
{
  // loop over stored velocities and add to the ACF, but only the
  // length is sufficient to hold an entire row of ACF values
  if (v_list.size() >= acf_length+acf_offset) {
    std::list<colvarvalue>::iterator  vs_i = v_list.begin();
    std::vector<cvm::real>::iterator acf_i = acf.begin();

    for (size_t i = 0; i < acf_offset; i++)
      ++vs_i;

    // current vel with itself
    *(acf_i) += v.norm2();
    ++acf_i;

    // inner products of previous velocities with current (acf_i and
    // vs_i are updated)
    colvarvalue::inner_opt(v, vs_i, v_list.end(), acf_i);

    acf_nframes++;
  }
  return (cvm::get_error() ? COLVARS_ERROR : COLVARS_OK);
}


void colvar::calc_coor_acf(std::list<colvarvalue> &x_list,
                            colvarvalue const      &x)
{
  // same as above but for coordinates
  if (x_list.size() >= acf_length+acf_offset) {
    std::list<colvarvalue>::iterator  xs_i = x_list.begin();
    std::vector<cvm::real>::iterator acf_i = acf.begin();

    for (size_t i = 0; i < acf_offset; i++)
      ++xs_i;

    *(acf_i++) += x.norm2();

    colvarvalue::inner_opt(x, xs_i, x_list.end(), acf_i);

    acf_nframes++;
  }
}


void colvar::calc_p2coor_acf(std::list<colvarvalue> &x_list,
                              colvarvalue const      &x)
{
  // same as above but with second order Legendre polynomial instead
  // of just the scalar product
  if (x_list.size() >= acf_length+acf_offset) {
    std::list<colvarvalue>::iterator  xs_i = x_list.begin();
    std::vector<cvm::real>::iterator acf_i = acf.begin();

    for (size_t i = 0; i < acf_offset; i++)
      ++xs_i;

    // value of P2(0) = 1
    *(acf_i++) += 1.0;

    colvarvalue::p2leg_opt(x, xs_i, x_list.end(), acf_i);

    acf_nframes++;
  }
}


void colvar::write_acf(std::ostream &os)
{
  if (!acf_nframes)
    cvm::log("Warning: ACF was not calculated (insufficient frames).\n");
  os.setf(std::ios::scientific, std::ios::floatfield);
  os << "# Autocorrelation function for collective variable \""
     << this->name << "\"\n";
  // one frame is used for normalization, the statistical sample is
  // hence decreased
  os << "# nframes = " << (acf_normalize ?
                           acf_nframes - 1 :
                           acf_nframes) << "\n";

  cvm::real const acf_norm = acf.front() / cvm::real(acf_nframes);
  std::vector<cvm::real>::iterator acf_i;
  size_t it = acf_offset;
  for (acf_i = acf.begin(); acf_i != acf.end(); ++acf_i) {
    os << std::setw(cvm::it_width) << acf_stride * (it++) << " "
       << std::setprecision(cvm::cv_prec)
       << std::setw(cvm::cv_width)
       << ( acf_normalize ?
            (*acf_i)/(acf_norm * cvm::real(acf_nframes)) :
            (*acf_i)/(cvm::real(acf_nframes)) ) << "\n";
  }
}


void colvar::calc_runave()
{
  if (x_history.empty()) {

    runave.type(value().type());
    runave.reset();

    // first-step operations

    if (cvm::debug())
      cvm::log("Colvar \""+this->name+
                "\": initializing running average calculation.\n");

    acf_nframes = 0;

    x_history.push_back(std::list<colvarvalue>());
    x_history_p = x_history.begin();

  } else {

    if ( (cvm::step_relative() % runave_stride) == 0) {

      if ((*x_history_p).size() >= runave_length-1) {

        runave = x;
        std::list<colvarvalue>::iterator xs_i;
        for (xs_i = (*x_history_p).begin();
             xs_i != (*x_history_p).end(); ++xs_i) {
          runave += (*xs_i);
        }
        runave *= 1.0 / cvm::real(runave_length);
        runave.apply_constraints();

        runave_variance = 0.0;
        runave_variance += this->dist2(x, runave);
        for (xs_i = (*x_history_p).begin();
             xs_i != (*x_history_p).end(); ++xs_i) {
          runave_variance += this->dist2(x, (*xs_i));
        }
        runave_variance *= 1.0 / cvm::real(runave_length-1);

        runave_os << std::setw(cvm::it_width) << cvm::step_relative()
                  << "  "
                  << std::setprecision(cvm::cv_prec) << std::setw(cvm::cv_width)
                  << runave << " "
                  << std::setprecision(cvm::cv_prec) << std::setw(cvm::cv_width)
                  << std::sqrt(runave_variance) << "\n";
      }

      history_add_value(runave_length, *x_history_p, x);
    }
  }

}

// Static members

std::vector<deps::feature *> colvar::cv_features;<|MERGE_RESOLUTION|>--- conflicted
+++ resolved
@@ -962,18 +962,6 @@
 
         cvm::atom_group &ag = *(cvcs[i]->atom_groups[j]);
 
-<<<<<<< HEAD
-        // If necessary, apply inverse rotation to get atomic
-        // gradient in the laboratory frame
-        if (cvcs[i]->atom_groups[j]->b_rotate) {
-          cvm::rotation const rot_inv = cvcs[i]->atom_groups[j]->rot.inverse();
-
-          for (size_t k = 0; k < cvcs[i]->atom_groups[j]->size(); k++) {
-            size_t a = std::lower_bound(atom_ids.begin(), atom_ids.end(),
-                                        ag[k].id) - atom_ids.begin();
-            atomic_gradients[a] += coeff * rot_inv.rotate(ag[k].grad);
-          }
-=======
           // If necessary, apply inverse rotation to get atomic
           // gradient in the laboratory frame
           if (ag.b_rotate) {
@@ -984,22 +972,14 @@
                                           ag[k].id) - atom_ids.begin();
               atomic_gradients[a] += coeff * rot_inv.rotate(ag[k].grad);
             }
->>>>>>> 492327db
 
         } else {
 
-<<<<<<< HEAD
-          for (size_t k = 0; k < cvcs[i]->atom_groups[j]->size(); k++) {
-            size_t a = std::lower_bound(atom_ids.begin(), atom_ids.end(),
-                                        ag[k].id) - atom_ids.begin();
-            atomic_gradients[a] += coeff * ag[k].grad;
-=======
             for (size_t k = 0; k < ag.size(); k++) {
               size_t a = std::lower_bound(atom_ids.begin(), atom_ids.end(),
                                           ag[k].id) - atom_ids.begin();
               atomic_gradients[a] += coeff * ag[k].grad;
             }
->>>>>>> 492327db
           }
         }
       }
