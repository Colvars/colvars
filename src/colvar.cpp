// -*- c++ -*-

// This file is part of the Collective Variables module (Colvars).
// The original version of Colvars and its updates are located at:
// https://github.com/Colvars/colvars
// Please update all Colvars source files before making any changes.
// If you wish to distribute your changes, please submit them to the
// Colvars repository at GitHub.

#include <list>
#include <vector>
#include <algorithm>
#include <iostream>
#include <iomanip>

#include "colvarmodule.h"
#include "colvarvalue.h"
#include "colvarparse.h"
#include "colvarcomp.h"
#include "colvar.h"
#include "colvarbias.h"
#include "colvars_memstream.h"



std::map<std::string, std::function<colvar::cvc *(const std::string &conf)>>
    colvar::global_cvc_map =
        std::map<std::string, std::function<colvar::cvc *(const std::string &conf)>>();

std::map<std::string, std::string> colvar::global_cvc_desc_map =
    std::map<std::string, std::string>();


colvar::colvar()
{
  prev_timestep = -1L;
  after_restart = false;
  kinetic_energy = 0.0;
  potential_energy = 0.0;

#ifdef LEPTON
  dev_null = 0.0;
#endif

  matching_state = false;

  expand_boundaries = false;

  description = "uninitialized colvar";
  colvar::init_dependencies();
}


/// Compare two cvcs using their names
/// Used to sort CVC array in scripted coordinates
bool colvar::compare_cvc(const colvar::cvc* const i, const colvar::cvc* const j)
{
  return i->name < j->name;
}


int colvar::init(std::string const &conf)
{
  cvm::log("Initializing a new collective variable.\n");
  colvarparse::set_string(conf);

  int error_code = COLVARS_OK;

  colvarmodule *cv = cvm::main();

  get_keyval(conf, "name", this->name,
             (std::string("colvar")+cvm::to_str(cv->variables()->size())));

  if ((cvm::colvar_by_name(this->name) != NULL) &&
      (cvm::colvar_by_name(this->name) != this)) {
    cvm::error("Error: this colvar cannot have the same name, \""+this->name+
                      "\", as another colvar.\n",
               COLVARS_INPUT_ERROR);
    return COLVARS_INPUT_ERROR;
  }

  // Initialize dependency members
  // Could be a function defined in a different source file, for space?

  this->description = "colvar " + this->name;

  error_code |= init_components(conf);
  if (error_code != COLVARS_OK) {
    return cvm::get_error();
  }

  size_t i;

#ifdef LEPTON
  error_code |= init_custom_function(conf);
  if (error_code != COLVARS_OK) {
    return cvm::get_error();
  }
#endif

  // Setup colvar as scripted function of components
  if (get_keyval(conf, "scriptedFunction", scripted_function,
    "", colvarparse::parse_silent)) {

    enable(f_cv_scripted);
    cvm::log("This colvar uses scripted function \"" + scripted_function + "\".\n");
    cvm::main()->cite_feature("Scripted functions (Tcl)");

    std::string type_str;
    get_keyval(conf, "scriptedFunctionType", type_str, "scalar");

    x.type(colvarvalue::type_notset);
    int t;
    for (t = 0; t < colvarvalue::type_all; t++) {
      if (type_str == colvarvalue::type_keyword(colvarvalue::Type(t))) {
        x.type(colvarvalue::Type(t));
        break;
      }
    }
    if (x.type() == colvarvalue::type_notset) {
      cvm::error("Could not parse scripted colvar type.", COLVARS_INPUT_ERROR);
      return COLVARS_INPUT_ERROR;
    }

    cvm::log(std::string("Expecting colvar value of type ")
      + colvarvalue::type_desc(x.type()));

    if (x.type() == colvarvalue::type_vector) {
      int size;
      if (!get_keyval(conf, "scriptedFunctionVectorSize", size)) {
        cvm::error("Error: no size specified for vector scripted function.",
                   COLVARS_INPUT_ERROR);
        return COLVARS_INPUT_ERROR;
      }
      x.vector1d_value.resize(size);
    }

    x_reported.type(x);

    // Sort array of cvcs based on their names
    // Note: default CVC names are in input order for same type of CVC
    std::sort(cvcs.begin(), cvcs.end(), colvar::compare_cvc);

    if(cvcs.size() > 1) {
      cvm::log("Sorted list of components for this scripted colvar:\n");
      for (i = 0; i < cvcs.size(); i++) {
        cvm::log(cvm::to_str(i+1) + " " + cvcs[i]->name);
      }
    }

    // Build ordered list of component values that will be
    // passed to the script
    for (i = 0; i < cvcs.size(); i++) {
      sorted_cvc_values.push_back(&(cvcs[i]->value()));
    }
  }

  if (!(is_enabled(f_cv_scripted) || is_enabled(f_cv_custom_function))) {
    colvarvalue const &cvc_value = (cvcs[0])->value();
    if (cvm::debug())
      cvm::log ("This collective variable is a "+
                colvarvalue::type_desc(cvc_value.type())+
                ((cvc_value.size() > 1) ? " with "+
                 cvm::to_str(cvc_value.size())+" individual components.\n" :
                 ".\n"));
    x.type(cvc_value);
    x_reported.type(cvc_value);
  }

  set_enabled(f_cv_scalar, (value().type() == colvarvalue::type_scalar));

  // If using scripted biases, any colvar may receive bias forces
  // and will need its gradient
  if (cvm::scripted_forces()) {
    enable(f_cv_gradient);
  }

  // check for linear combinations
  {
    bool lin = !(is_enabled(f_cv_scripted) || is_enabled(f_cv_custom_function));
    for (i = 0; i < cvcs.size(); i++) {

  //     FIXME this is a reverse dependency, ie. cv feature depends on cvc flag
  //     need to clarify this case
  //     if ((cvcs[i])->b_debug_gradients)
  //       enable(task_gradients);

      if ((cvcs[i])->sup_np != 1) {
        if (cvm::debug() && lin)
          cvm::log("Warning: You are using a non-linear polynomial "
                    "combination to define this collective variable, "
                    "some biasing methods may be unavailable.\n");
        lin = false;

        if ((cvcs[i])->sup_np < 0) {
          cvm::log("Warning: you chose a negative exponent in the combination; "
                    "if you apply forces, the simulation may become unstable "
                    "when the component \""+
                    (cvcs[i])->function_type+"\" approaches zero.\n");
        }
      }
    }
    set_enabled(f_cv_linear, lin);
  }

  // Colvar is homogeneous if:
  // - it is linear (hence not scripted)
  // - all cvcs have coefficient 1 or -1
  // i.e. sum or difference of cvcs
  {
    bool homogeneous = is_enabled(f_cv_linear);
    for (i = 0; i < cvcs.size(); i++) {
      if (cvm::fabs(cvm::fabs(cvcs[i]->sup_coeff) - 1.0) > 1.0e-10) {
        homogeneous = false;
      }
    }
    set_enabled(f_cv_homogeneous, homogeneous);
  }

  // A single-component variable almost concides with its CVC object
  if ((cvcs.size() == 1) && is_enabled(f_cv_homogeneous)) {
    if ( !is_enabled(f_cv_scripted) && !is_enabled(f_cv_custom_function) &&
         (cvm::fabs(cvcs[0]->sup_coeff - 1.0) < 1.0e-10) &&
         (cvcs[0]->sup_np == 1) ) {
      enable(f_cv_single_cvc);
    }
  }

  // Colvar is deemed periodic if:
  // - it is homogeneous
  // - all cvcs are periodic
  // - all cvcs have the same period
  if (is_enabled(f_cv_homogeneous) && cvcs[0]->is_enabled(f_cvc_periodic)) {
    bool b_periodic = true;
    period = cvcs[0]->period;
    wrap_center = cvcs[0]->wrap_center;
    for (i = 1; i < cvcs.size(); i++) {
      if (!cvcs[i]->is_enabled(f_cvc_periodic) || cvcs[i]->period != period) {
        b_periodic = false;
        period = 0.0;
        cvm::log("Warning: although one component is periodic, this colvar will "
                 "not be treated as periodic, either because the exponent is not "
                 "1, or because components of different periodicity are defined.  "
                 "Make sure that you know what you are doing!");
      }
    }
    set_enabled(f_cv_periodic, b_periodic);
  }

  // Allow scripted/custom functions to be defined as periodic
  if ( (is_enabled(f_cv_scripted) || is_enabled(f_cv_custom_function)) && is_enabled(f_cv_scalar) ) {
    if (get_keyval(conf, "period", period, 0.)) {
      enable(f_cv_periodic);
      get_keyval(conf, "wrapAround", wrap_center, 0.);
    }
  }

  // check that cvcs are compatible

  for (i = 0; i < cvcs.size(); i++) {

    // components may have different types only for scripted functions
    if (!(is_enabled(f_cv_scripted) || is_enabled(f_cv_custom_function)) && (colvarvalue::check_types(cvcs[i]->value(),
                                                                cvcs[0]->value())) ) {
      cvm::error("ERROR: you are defining this collective variable "
                 "by using components of different types. "
                 "You must use the same type in order to "
                 "sum them together.\n", COLVARS_INPUT_ERROR);
      return COLVARS_INPUT_ERROR;
    }
  }

  active_cvc_square_norm = 0.;
  for (i = 0; i < cvcs.size(); i++) {
    active_cvc_square_norm += cvcs[i]->sup_coeff * cvcs[i]->sup_coeff;
  }

  // at this point, the colvar's type is defined
  f.type(value());

  x_old.type(value());
  v_fdiff.type(value());
  v_reported.type(value());
  fj.type(value());
  ft.type(value());
  ft_reported.type(value());
  f_old.type(value());
  f_old.reset();

  x_restart.type(value());

  reset_bias_force();

  get_keyval(conf, "timeStepFactor", time_step_factor, 1);
  if (time_step_factor < 0) {
    cvm::error("Error: timeStepFactor must be positive.\n");
    return COLVARS_ERROR;
  }
  if (time_step_factor != 1) {
    enable(f_cv_multiple_ts);
  }

  error_code |= init_grid_parameters(conf);

  // Detect if we have a single component that is an alchemical lambda
  if (is_enabled(f_cv_single_cvc) && cvcs[0]->function_type == "alchLambda") {
    enable(f_cv_external);
  }

  error_code |= init_extended_Lagrangian(conf);
  error_code |= init_output_flags(conf);

  // Now that the children are defined we can solve dependencies
  enable(f_cv_active);

  error_code |= parse_analysis(conf);

  if (cvm::debug())
    cvm::log("Done initializing collective variable \""+this->name+"\".\n");

  return error_code;
}


#ifdef LEPTON
int colvar::init_custom_function(std::string const &conf)
{
  std::string expr, expr_in; // expr_in is a buffer to remember expr after unsuccessful parsing
  std::vector<Lepton::ParsedExpression> pexprs;
  Lepton::ParsedExpression pexpr;
  size_t pos = 0; // current position in config string
  double *ref;

  if (!key_lookup(conf, "customFunction", &expr_in, &pos)) {
    return COLVARS_OK;
  }

  cvm::main()->cite_feature("Custom functions (Lepton)");

  enable(f_cv_custom_function);
  cvm::log("This colvar uses a custom function.\n");

  do {
    expr = expr_in;
    if (cvm::debug())
      cvm::log("Parsing expression \"" + expr + "\".\n");
    try {
      pexpr = Lepton::Parser::parse(expr);
      pexprs.push_back(pexpr);
    }
    catch (...) {
      cvm::error("Error parsing expression \"" + expr + "\".\n", COLVARS_INPUT_ERROR);
      return COLVARS_INPUT_ERROR;
    }

    try {
      value_evaluators.push_back(
          new Lepton::CompiledExpression(pexpr.createCompiledExpression()));
      // Define variables for cvc values
      // Stored in order: expr1, cvc1, cvc2, expr2, cvc1...
      for (size_t i = 0; i < cvcs.size(); i++) {
        for (size_t j = 0; j < cvcs[i]->value().size(); j++) {
          std::string vn = cvcs[i]->name +
              (cvcs[i]->value().size() > 1 ? cvm::to_str(j+1) : "");
          try {
            ref =&value_evaluators.back()->getVariableReference(vn);
          }
          catch (...) { // Variable is absent from expression
            // To keep the same workflow, we use a pointer to a double here
            // that will receive CVC values - even though none was allocated by Lepton
            ref = &dev_null;
            cvm::log("Warning: Variable " + vn + " is absent from expression \"" + expr + "\".\n");
          }
          value_eval_var_refs.push_back(ref);
        }
      }
    }
    catch (...) {
      cvm::error("Error compiling expression \"" + expr + "\".\n", COLVARS_INPUT_ERROR);
      return COLVARS_INPUT_ERROR;
    }
  } while (key_lookup(conf, "customFunction", &expr_in, &pos));


  // Now define derivative with respect to each scalar sub-component
  for (size_t i = 0; i < cvcs.size(); i++) {
    for (size_t j = 0; j < cvcs[i]->value().size(); j++) {
      std::string vn = cvcs[i]->name +
          (cvcs[i]->value().size() > 1 ? cvm::to_str(j+1) : "");
      // Element ordering: we want the
      // gradient vector of derivatives of all elements of the colvar
      // wrt to a given element of a cvc ([i][j])
      for (size_t c = 0; c < pexprs.size(); c++) {
        gradient_evaluators.push_back(
            new Lepton::CompiledExpression(pexprs[c].differentiate(vn).createCompiledExpression()));
        // and record the refs to each variable in those expressions
        for (size_t k = 0; k < cvcs.size(); k++) {
          for (size_t l = 0; l < cvcs[k]->value().size(); l++) {
            std::string vvn = cvcs[k]->name +
                (cvcs[k]->value().size() > 1 ? cvm::to_str(l+1) : "");
            try {
              ref = &gradient_evaluators.back()->getVariableReference(vvn);
            }
            catch (...) { // Variable is absent from derivative
              // To keep the same workflow, we use a pointer to a double here
              // that will receive CVC values - even though none was allocated by Lepton
              if (cvm::debug()) {
                cvm::log("Warning: Variable " + vvn + " is absent from derivative of \"" + expr + "\" wrt " + vn + ".\n");
              }
              ref = &dev_null;
            }
            grad_eval_var_refs.push_back(ref);
          }
        }
      }
    }
  }


  if (value_evaluators.size() == 0) {
    cvm::error("Error: no custom function defined.\n", COLVARS_INPUT_ERROR);
    return COLVARS_INPUT_ERROR;
  }

  std::string type_str;
  bool b_type_specified = get_keyval(conf, "customFunctionType",
                                     type_str, "scalar", parse_silent);
  x.type(colvarvalue::type_notset);
  int t;
  for (t = 0; t < colvarvalue::type_all; t++) {
    if (type_str == colvarvalue::type_keyword(colvarvalue::Type(t))) {
      x.type(colvarvalue::Type(t));
      break;
    }
  }
  if (x.type() == colvarvalue::type_notset) {
    cvm::error("Could not parse custom colvar type.", COLVARS_INPUT_ERROR);
    return COLVARS_INPUT_ERROR;
  }

  // Guess type based on number of expressions
  if (!b_type_specified) {
    if (value_evaluators.size() == 1) {
      x.type(colvarvalue::type_scalar);
    } else {
      x.type(colvarvalue::type_vector);
    }
  }

  if (x.type() == colvarvalue::type_vector) {
    x.vector1d_value.resize(value_evaluators.size());
  }

  x_reported.type(x);
  cvm::log(std::string("Expecting colvar value of type ")
    + colvarvalue::type_desc(x.type())
    + (x.type()==colvarvalue::type_vector ? " of size " + cvm::to_str(x.size()) : "")
    + ".\n");

  if (x.size() != value_evaluators.size()) {
    cvm::error("Error: based on custom function type, expected "
               + cvm::to_str(x.size()) + " scalar expressions, but "
               + cvm::to_str(value_evaluators.size()) + " were found.\n");
    return COLVARS_INPUT_ERROR;
  }

  return COLVARS_OK;
}

#else

int colvar::init_custom_function(std::string const &conf)
{

  std::string expr;
  size_t pos = 0;
  if (key_lookup(conf, "customFunction", &expr, &pos)) {
    std::string msg("Error: customFunction requires the Lepton library.");
    return cvm::error(msg, COLVARS_NOT_IMPLEMENTED);
  }

  return COLVARS_OK;
}

#endif // #ifdef LEPTON


int colvar::init_grid_parameters(std::string const &conf)
{
  int error_code = COLVARS_OK;

  colvarmodule *cv = cvm::main();

  cvm::real default_width = width;

  if (!key_already_set("width")) {
    // The first time, check if the CVC has a width to provide
    default_width = 1.0;
    if (is_enabled(f_cv_single_cvc) && cvcs[0]->is_enabled(f_cvc_width)) {
      cvm::real const cvc_width = cvcs[0]->get_param("width");
      default_width = cvc_width;
    }
  }

  get_keyval(conf, "width", width, default_width);

  if (width <= 0.0) {
    cvm::error("Error: \"width\" must be positive.\n", COLVARS_INPUT_ERROR);
    return COLVARS_INPUT_ERROR;
  }

  lower_boundary.type(value());
  upper_boundary.type(value());
  lower_boundary.real_value = 0.0;
  upper_boundary.real_value = width; // Default to 1-wide grids

  if (is_enabled(f_cv_scalar)) {

    if (is_enabled(f_cv_single_cvc)) {
      // Get the default boundaries from the component
      if (cvcs[0]->is_enabled(f_cvc_lower_boundary)) {
        enable(f_cv_lower_boundary);
        enable(f_cv_hard_lower_boundary);
        lower_boundary =
          *(reinterpret_cast<colvarvalue const *>(cvcs[0]->get_param_ptr("lowerBoundary")));
      }
      if (cvcs[0]->is_enabled(f_cvc_upper_boundary)) {
        enable(f_cv_upper_boundary);
        enable(f_cv_hard_upper_boundary);
        upper_boundary =
          *(reinterpret_cast<colvarvalue const *>(cvcs[0]->get_param_ptr("upperBoundary")));
      }
    }

    if (get_keyval(conf, "lowerBoundary", lower_boundary, lower_boundary)) {
      enable(f_cv_lower_boundary);
      // Because this is the user's choice, we cannot assume it is a true
      // physical boundary
      disable(f_cv_hard_lower_boundary);
    }

    if (get_keyval(conf, "upperBoundary", upper_boundary, upper_boundary)) {
      enable(f_cv_upper_boundary);
      disable(f_cv_hard_upper_boundary);
    }

    // Parse legacy wall options and set up a harmonicWalls bias if needed
    cvm::real lower_wall_k = 0.0, upper_wall_k = 0.0;
    cvm::real lower_wall = 0.0, upper_wall = 0.0;
    std::string lw_conf, uw_conf;

    if (get_keyval(conf, "lowerWallConstant", lower_wall_k, 0.0,
                   parse_silent)) {
      cvm::log("Reading legacy options lowerWall and lowerWallConstant: "
               "consider using a harmonicWalls restraint (caution: force constant would then be scaled by width^2).\n");
      if (!get_keyval(conf, "lowerWall", lower_wall)) {
        error_code |= cvm::error("Error: the value of lowerWall must be set "
                                 "explicitly.\n", COLVARS_INPUT_ERROR);
      }
      lw_conf = std::string("\n\
    lowerWallConstant "+cvm::to_str(lower_wall_k*width*width)+"\n\
    lowerWalls "+cvm::to_str(lower_wall)+"\n");
    }

    if (get_keyval(conf, "upperWallConstant", upper_wall_k, 0.0,
                   parse_silent)) {
      cvm::log("Reading legacy options upperWall and upperWallConstant: "
               "consider using a harmonicWalls restraint (caution: force constant would then be scaled by width^2).\n");
      if (!get_keyval(conf, "upperWall", upper_wall)) {
        error_code |= cvm::error("Error: the value of upperWall must be set "
                                 "explicitly.\n", COLVARS_INPUT_ERROR);
      }
      uw_conf = std::string("\n\
    upperWallConstant "+cvm::to_str(upper_wall_k*width*width)+"\n\
    upperWalls "+cvm::to_str(upper_wall)+"\n");
    }

    if (lw_conf.size() && uw_conf.size()) {
      if (lower_wall >= upper_wall) {
        error_code |= cvm::error("Error: the upper wall, "+
                                 cvm::to_str(upper_wall)+
                                 ", is not higher than the lower wall, "+
                                 cvm::to_str(lower_wall)+".\n",
                                 COLVARS_INPUT_ERROR);
      }
    }

    if (lw_conf.size() || uw_conf.size()) {
      cvm::log("Generating a new harmonicWalls bias for compatibility purposes.\n");
      std::string const walls_conf("\n\
harmonicWalls {\n\
    name "+this->name+"w\n\
    colvars "+this->name+"\n"+lw_conf+uw_conf+"\
    timeStepFactor "+cvm::to_str(time_step_factor)+"\n"+
                             "}\n");
      error_code |= cv->append_new_config(walls_conf);
    }
  }

  get_keyval_feature(this, conf, "hardLowerBoundary", f_cv_hard_lower_boundary,
                     is_enabled(f_cv_hard_lower_boundary));

  get_keyval_feature(this, conf, "hardUpperBoundary", f_cv_hard_upper_boundary,
                     is_enabled(f_cv_hard_upper_boundary));

  // consistency checks for boundaries and walls
  if (is_enabled(f_cv_lower_boundary) && is_enabled(f_cv_upper_boundary)) {
    if (lower_boundary >= upper_boundary) {
      error_code |= cvm::error("Error: the upper boundary, "+
                               cvm::to_str(upper_boundary)+
                               ", is not higher than the lower boundary, "+
                               cvm::to_str(lower_boundary)+".\n",
                               COLVARS_INPUT_ERROR);
    }
  }

  get_keyval(conf, "expandBoundaries", expand_boundaries, expand_boundaries);
  if (expand_boundaries && periodic_boundaries()) {
    error_code |= cvm::error("Error: trying to expand boundaries that already "
                             "cover a whole period of a periodic colvar.\n",
                             COLVARS_INPUT_ERROR);
  }

  if (expand_boundaries && is_enabled(f_cv_hard_lower_boundary) &&
      is_enabled(f_cv_hard_upper_boundary)) {
    error_code |= cvm::error("Error: inconsistent configuration "
                             "(trying to expand boundaries, but both "
                             "hardLowerBoundary and hardUpperBoundary "
                             "are enabled).\n", COLVARS_INPUT_ERROR);
  }

  return error_code;
}


int colvar::init_extended_Lagrangian(std::string const &conf)
{
  colvarproxy *proxy = cvm::main()->proxy;
  get_keyval_feature(this, conf, "extendedLagrangian", f_cv_extended_Lagrangian, false);

  if (is_enabled(f_cv_extended_Lagrangian)) {
    cvm::real temp, tolerance, extended_period;

    cvm::log("Enabling the extended Lagrangian term for colvar \""+
             this->name+"\".\n");

    // Mark x_ext as uninitialized so we can initialize it to the colvar value when updating
    x_ext.type(colvarvalue::type_notset);
    v_ext.type(value());
    fr.type(value());
    const bool temp_provided = get_keyval(conf, "extendedTemp", temp,
                                          proxy->target_temperature());
    if (is_enabled(f_cv_external)) {
      // In the case of an "external" coordinate, there is no coupling potential:
      // only the fictitious mass is meaningful
      get_keyval(conf, "extendedMass", ext_mass);
      // Ensure that the computed restraint energy term is zero
      ext_force_k = 0.0;
    } else {
      // Standard case of coupling to a geometric colvar
      if (temp <= 0.0) { // Then a finite temperature is required
        if (temp_provided)
          cvm::error("Error: \"extendedTemp\" must be positive.\n", COLVARS_INPUT_ERROR);
        else
          cvm::error("Error: a positive temperature must be provided, either "
                    "by enabling a thermostat, or through \"extendedTemp\".\n",
                    COLVARS_INPUT_ERROR);
        return COLVARS_INPUT_ERROR;
      }
      get_keyval(conf, "extendedFluctuation", tolerance);
      if (tolerance <= 0.0) {
        cvm::error("Error: \"extendedFluctuation\" must be positive.\n", COLVARS_INPUT_ERROR);
        return COLVARS_INPUT_ERROR;
      }
      ext_force_k = proxy->boltzmann() * temp / (tolerance * tolerance);
      cvm::log("Computed extended system force constant: " + cvm::to_str(ext_force_k) + " [E]/U^2\n");

      get_keyval(conf, "extendedTimeConstant", extended_period, 200.0);
      if (extended_period <= 0.0) {
        cvm::error("Error: \"extendedTimeConstant\" must be positive.\n", COLVARS_INPUT_ERROR);
      }
      ext_mass = (proxy->boltzmann() * temp * extended_period * extended_period)
        / (4.0 * PI * PI * tolerance * tolerance);
      cvm::log("Computed fictitious mass: " + cvm::to_str(ext_mass) + " [E]/(U/fs)^2   (U: colvar unit)\n");
    }
    {
      bool b_output_energy;
      get_keyval(conf, "outputEnergy", b_output_energy, false);
      if (b_output_energy) {
        enable(f_cv_output_energy);
      }
    }

    get_keyval(conf, "extendedLangevinDamping", ext_gamma, 1.0);
    if (ext_gamma < 0.0) {
      cvm::error("Error: \"extendedLangevinDamping\" may not be negative.\n", COLVARS_INPUT_ERROR);
      return COLVARS_INPUT_ERROR;
    }
    if (ext_gamma != 0.0) {
      enable(f_cv_Langevin);
      cvm::main()->cite_feature("BAOA integrator");
      ext_gamma *= 1.0e-3; // correct as long as input is required in ps-1 and cvm::dt() is in fs
      // Adjust Langevin sigma for slow time step if time_step_factor != 1
      // Eq. (6a) in https://doi.org/10.1021/acs.jctc.2c00585
      ext_sigma = cvm::sqrt((1.0 - cvm::exp(-2.0 * ext_gamma * cvm::dt() * cvm::real(time_step_factor)))
                             * ext_mass * proxy->boltzmann() * temp);
    } else {
      ext_sigma = 0.0;
    }

    get_keyval_feature(this, conf, "reflectingLowerBoundary", f_cv_reflecting_lower_boundary, false);
    get_keyval_feature(this, conf, "reflectingUpperBoundary", f_cv_reflecting_upper_boundary, false);
  }

  return COLVARS_OK;
}


int colvar::init_output_flags(std::string const &conf)
{
  {
    bool b_output_value;
    get_keyval(conf, "outputValue", b_output_value, true);
    if (b_output_value) {
      enable(f_cv_output_value);
    }
  }

  {
    bool b_output_velocity;
    get_keyval(conf, "outputVelocity", b_output_velocity, false);
    if (b_output_velocity) {
      enable(f_cv_output_velocity);
    }
  }

  {
    bool temp;
    if (get_keyval(conf, "outputSystemForce", temp, false, colvarparse::parse_silent)) {
      cvm::error("Option outputSystemForce is deprecated: only outputTotalForce is supported instead.\n"
                 "The two are NOT identical: see https://colvars.github.io/totalforce.html.\n", COLVARS_INPUT_ERROR);
      return COLVARS_INPUT_ERROR;
    }
  }

  get_keyval_feature(this, conf, "outputTotalForce", f_cv_output_total_force, false);
  get_keyval_feature(this, conf, "outputAppliedForce", f_cv_output_applied_force, false);
  get_keyval_feature(this, conf, "subtractAppliedForce", f_cv_subtract_applied_force, false);

  return COLVARS_OK;
}


template <typename def_class_name>
void colvar::add_component_type(char const *def_description, char const *def_config_key)
{
  if (global_cvc_map.count(def_config_key) == 0) {
    global_cvc_map[def_config_key] = [](const std::string &cvc_conf) {
      return new def_class_name(cvc_conf);
    };
    global_cvc_desc_map[def_config_key] = std::string(def_description);
  }
}


int colvar::init_components_type(const std::string& conf, const char* def_config_key) {
  size_t def_count = 0;
  std::string def_conf = "";
  size_t pos = 0;
  while ( this->key_lookup(conf,
                           def_config_key,
                           &def_conf,
                           &pos) ) {
    if (!def_conf.size()) continue;
    cvm::log("Initializing "
             "a new \""+std::string(def_config_key)+"\" component"+
             (cvm::debug() ? ", with configuration:\n"+def_conf
              : ".\n"));
    cvc *cvcp = global_cvc_map[def_config_key](def_conf);
    cvm::increase_depth();
    if (cvcp) {
      int error_code = cvcp->init_code;
      cvcs.push_back(cvcp);
      error_code |= cvcp->set_function_type(def_config_key);
      if (error_code == COLVARS_OK) {
        error_code |= cvcp->check_keywords(def_conf, def_config_key);
      }
      if (error_code != COLVARS_OK) {
        cvm::decrease_depth();
        return cvm::error("Error: in setting up component \"" + std::string(def_config_key) +
                              "\".\n",
                          COLVARS_INPUT_ERROR);
      }
    } else {
      cvm::decrease_depth();
      return cvm::error("Error: in allocating component \"" + std::string(def_config_key) + "\".\n",
                        COLVARS_MEMORY_ERROR);
    }

    if ((cvcp->period != 0.0) || (cvcp->wrap_center != 0.0)) {
      if (!cvcp->is_enabled(f_cvc_periodic)) {
        cvm::decrease_depth();
        return cvm::error("Error: invalid use of period and/or "
                          "wrapAround in a \"" +
                              std::string(def_config_key) + "\" component.\n" +
                              "Period: " + cvm::to_str(cvcp->period) +
                              " wrapAround: " + cvm::to_str(cvcp->wrap_center),
                          COLVARS_INPUT_ERROR);
      }
    }

    if ( ! cvcs.back()->name.size()) {
      std::ostringstream s;
      s << def_config_key << std::setfill('0') << std::setw(4) << ++def_count;
      cvcs.back()->name = s.str();
      /* pad cvc number for correct ordering when sorting by name */
    }

    cvcs.back()->setup();
    if (cvm::debug()) {
      cvm::log("Done initializing a \"" + std::string(def_config_key) + "\" component" +
               (cvm::debug() ? ", named \"" + cvcs.back()->name + "\"" : "") + ".\n");
    }

    cvm::decrease_depth();

    def_conf = "";
    if (cvm::debug()) {
      cvm::log("Parsed " + cvm::to_str(cvcs.size()) + " components at this time.\n");
    }
  }

  return COLVARS_OK;
}


void colvar::define_component_types()
{
  colvarproxy *proxy = cvm::main()->proxy;

  add_component_type<distance>("distance", "distance");
  add_component_type<distance_vec>("distance vector", "distanceVec");
  add_component_type<cartesian>("Cartesian coordinates", "cartesian");
  add_component_type<distance_dir>("distance vector direction", "distanceDir");
  add_component_type<distance_z>("distance projection on an axis", "distanceZ");
  add_component_type<distance_xy>("distance projection on a plane", "distanceXY");
  add_component_type<polar_theta>("spherical polar angle theta", "polarTheta");
  add_component_type<polar_phi>("spherical azimuthal angle phi", "polarPhi");
  add_component_type<distance_inv>("average distance weighted by inverse power", "distanceInv");
  add_component_type<distance_pairs>("N1xN2-long vector of pairwise distances", "distancePairs");
  add_component_type<dipole_magnitude>("dipole magnitude", "dipoleMagnitude");
  add_component_type<coordnum>("coordination number", "coordNum");
  add_component_type<selfcoordnum>("self-coordination number", "selfCoordNum");
  add_component_type<groupcoordnum>("group-coordination number", "groupCoord");
  add_component_type<angle>("angle", "angle");
  add_component_type<dipole_angle>("dipole angle", "dipoleAngle");
  add_component_type<dihedral>("dihedral", "dihedral");
  add_component_type<h_bond>("hydrogen bond", "hBond");

  if (proxy->check_atom_name_selections_available() == COLVARS_OK) {
    add_component_type<alpha_angles>("alpha helix", "alpha");
    add_component_type<dihedPC>("dihedral principal component", "dihedralPC");
  }

  add_component_type<orientation>("orientation", "orientation");
  add_component_type<orientation_angle>("orientation angle", "orientationAngle");
  add_component_type<orientation_proj>("orientation projection", "orientationProj");
  add_component_type<tilt>("tilt", "tilt");
  add_component_type<spin_angle>("spin angle", "spinAngle");
  add_component_type<rmsd>("RMSD", "rmsd");
  add_component_type<gyration>("radius of gyration", "gyration");
  add_component_type<inertia>("moment of inertia", "inertia");
  add_component_type<inertia_z>("moment of inertia around an axis", "inertiaZ");
  add_component_type<eigenvector>("eigenvector", "eigenvector");
  add_component_type<alch_lambda>("alchemical coupling parameter", "alchLambda");
  add_component_type<alch_Flambda>("force on alchemical coupling parameter", "alchFLambda");
  add_component_type<aspath>("arithmetic path collective variables (s)", "aspath");
  add_component_type<azpath>("arithmetic path collective variables (z)", "azpath");
  add_component_type<gspath>("geometrical path collective variables (s)", "gspath");
  add_component_type<gzpath>("geometrical path collective variables (z)", "gzpath");
  add_component_type<linearCombination>("linear combination of other collective variables", "linearCombination");
  add_component_type<gspathCV>("geometrical path collective variables (s) for other CVs", "gspathCV");
  add_component_type<gzpathCV>("geometrical path collective variables (z) for other CVs", "gzpathCV");
  add_component_type<aspathCV>("arithmetic path collective variables (s) for other CVs", "aspathCV");
  add_component_type<azpathCV>("arithmetic path collective variables (s) for other CVs", "azpathCV");
  add_component_type<euler_phi>("euler phi angle of the optimal orientation", "eulerPhi");
  add_component_type<euler_psi>("euler psi angle of the optimal orientation", "eulerPsi");
  add_component_type<euler_theta>("euler theta angle of the optimal orientation", "eulerTheta");

#ifdef LEPTON
  add_component_type<customColvar>("CV with support of the Lepton custom function", "customColvar");
#endif
<<<<<<< HEAD
  error_code |= init_components_type<neuralNetwork>(conf, "neural network CV for other CVs", "NeuralNetwork");
#ifdef TORCH
  error_code |= init_components_type<torchANN>(conf, "CV defined by PyTorch artifical neural network models", "torchANN");
#endif
  error_code |= init_components_type<map_total>(conf, "total value of atomic map", "mapTotal");
=======

  add_component_type<neuralNetwork>("neural network CV for other CVs", "neuralNetwork");

  if (proxy->check_volmaps_available() == COLVARS_OK) {
    add_component_type<map_total>("total value of atomic map", "mapTotal");
  }
}


int colvar::init_components(std::string const &conf)
{
  int error_code = COLVARS_OK;
  size_t i = 0, j = 0;

  if (global_cvc_map.empty()) {
    define_component_types();
  }
>>>>>>> f8ed1694

  // iterate over all available CVC in the map
  for (auto it = global_cvc_map.begin(); it != global_cvc_map.end(); ++it) {
    error_code |= init_components_type(conf, it->first.c_str());
    // TODO: is it better to check the error code here?
    if (error_code != COLVARS_OK) {
      cvm::log("Failed to initialize " + it->first + " with the following configuration:\n");
      cvm::log(conf);
      // TODO: should it stop here?
      break;
    }
  }

  if (!cvcs.size()) {
    std::string msg("Error: no valid components were provided for this collective variable.\n");
    msg += "Currently available component types are: \n";
    for (auto it = global_cvc_desc_map.begin(); it != global_cvc_desc_map.end(); ++it) {
      msg += "    " + it->first + " -- " + it->second + "\n";
    }
    msg += "\nPlease note that some of the above types may still be unavailable, irrespective of this error.\n";
    error_code |= cvm::error(msg, COLVARS_INPUT_ERROR);
  }

  // Check for uniqueness of CVC names (esp. if user-provided)
  for (i = 0; i < cvcs.size(); i++) {
    for (j = i + 1; j < cvcs.size(); j++) {
      if (cvcs[i]->name == cvcs[j]->name) {
        error_code |= cvm::error("Components " + cvm::to_str(i) + " and " + cvm::to_str(j) +
                                     " cannot have the same name \"" + cvcs[i]->name + "\".\n",
                                 COLVARS_INPUT_ERROR);
      }
    }
  }

  if (error_code == COLVARS_OK) {
    // Store list of children cvcs for dependency checking purposes
    for (i = 0; i < cvcs.size(); i++) {
      add_child(cvcs[i]);
    }
    // By default all CVCs are active at the start
    n_active_cvcs = cvcs.size();
    cvm::log("All components initialized.\n");
  }

  return error_code;
}


void colvar::do_feature_side_effects(int id)
{
  switch (id) {
    case f_cv_total_force_calc:
      cvm::request_total_force();
      break;
    case f_cv_collect_atom_ids:
      // Needed for getting gradients vias collect_gradients
      // or via atomic forces e.g. in Colvars Dashboard in VMD
      if (atom_ids.size() == 0) {
        build_atom_list();
      }
      break;
  }
}


void colvar::build_atom_list(void)
{
  // If atomic gradients are requested, build full list of atom ids from all cvcs
  std::list<int> temp_id_list;

  for (size_t i = 0; i < cvcs.size(); i++) {
    for (size_t j = 0; j < cvcs[i]->atom_groups.size(); j++) {
      cvm::atom_group const &ag = *(cvcs[i]->atom_groups[j]);
      for (size_t k = 0; k < ag.size(); k++) {
        temp_id_list.push_back(ag[k].id);
      }
      if (ag.is_enabled(f_ag_fitting_group) && ag.is_enabled(f_ag_fit_gradients)) {
        cvm::atom_group const &fg = *(ag.fitting_group);
        for (size_t k = 0; k < fg.size(); k++) {
          temp_id_list.push_back(fg[k].id);
        }
      }
    }
  }

  temp_id_list.sort();
  temp_id_list.unique();

  std::list<int>::iterator li;
  for (li = temp_id_list.begin(); li != temp_id_list.end(); ++li) {
    atom_ids.push_back(*li);
  }

  temp_id_list.clear();

  atomic_gradients.resize(atom_ids.size());
  if (atom_ids.size()) {
    if (cvm::debug())
      cvm::log("Colvar: created atom list with " + cvm::to_str(atom_ids.size()) + " atoms.\n");
  } else {
    cvm::log("Warning: colvar components communicated no atom IDs.\n");
  }
}


int colvar::parse_analysis(std::string const &conf)
{

  //   if (cvm::debug())
  //     cvm::log ("Parsing analysis flags for collective variable \""+
  //               this->name+"\".\n");

  runave_length = 0;
  bool b_runave = false;
  if (get_keyval(conf, "runAve", b_runave) && b_runave) {

    enable(f_cv_runave);

    get_keyval(conf, "runAveLength", runave_length, 1000);
    get_keyval(conf, "runAveStride", runave_stride, 1);

    if ((cvm::restart_out_freq % runave_stride) != 0) {
      cvm::error("Error: runAveStride must be commensurate with the restart frequency.\n", COLVARS_INPUT_ERROR);
    }

    get_keyval(conf, "runAveOutputFile", runave_outfile, runave_outfile);
  }

  acf_length = 0;
  bool b_acf = false;
  if (get_keyval(conf, "corrFunc", b_acf) && b_acf) {

    enable(f_cv_corrfunc);

    get_keyval(conf, "corrFuncWithColvar", acf_colvar_name, this->name);
    if (acf_colvar_name == this->name) {
      cvm::log("Calculating auto-correlation function.\n");
    } else {
      cvm::log("Calculating correlation function with \""+
                this->name+"\".\n");
    }

    std::string acf_type_str;
    get_keyval(conf, "corrFuncType", acf_type_str, to_lower_cppstr(std::string("velocity")));
    if (acf_type_str == to_lower_cppstr(std::string("coordinate"))) {
      acf_type = acf_coor;
    } else if (acf_type_str == to_lower_cppstr(std::string("velocity"))) {
      acf_type = acf_vel;
      enable(f_cv_fdiff_velocity);
      colvar *cv2 = cvm::colvar_by_name(acf_colvar_name);
      if (cv2 == NULL) {
        return cvm::error("Error: collective variable \""+acf_colvar_name+
                          "\" is not defined at this time.\n", COLVARS_INPUT_ERROR);
      }
      cv2->enable(f_cv_fdiff_velocity); // Manual dependency to object of same type
    } else if (acf_type_str == to_lower_cppstr(std::string("coordinate_p2"))) {
      acf_type = acf_p2coor;
    } else {
      cvm::log("Unknown type of correlation function, \""+
                        acf_type_str+"\".\n");
      cvm::set_error_bits(COLVARS_INPUT_ERROR);
    }

    get_keyval(conf, "corrFuncOffset", acf_offset, 0);
    get_keyval(conf, "corrFuncLength", acf_length, 1000);
    get_keyval(conf, "corrFuncStride", acf_stride, 1);

    if ((cvm::restart_out_freq % acf_stride) != 0) {
      cvm::error("Error: corrFuncStride must be commensurate with the restart frequency.\n", COLVARS_INPUT_ERROR);
    }

    get_keyval(conf, "corrFuncNormalize", acf_normalize, true);
    get_keyval(conf, "corrFuncOutputFile", acf_outfile, acf_outfile);
  }
  return (cvm::get_error() ? COLVARS_ERROR : COLVARS_OK);
}


int colvar::init_dependencies() {
  size_t i;
  if (features().size() == 0) {
    for (i = 0; i < f_cv_ntot; i++) {
      modify_features().push_back(new feature);
    }

    init_feature(f_cv_active, "active", f_type_dynamic);
    // Do not require f_cvc_active in children, as some components may be disabled
    // Colvars must be either a linear combination, or scalar (and polynomial) or scripted/custom
    require_feature_alt(f_cv_active, f_cv_scalar, f_cv_linear, f_cv_scripted, f_cv_custom_function);

    init_feature(f_cv_awake, "awake", f_type_static);
    require_feature_self(f_cv_awake, f_cv_active);

    init_feature(f_cv_gradient, "gradient", f_type_dynamic);
    require_feature_children(f_cv_gradient, f_cvc_gradient);

    init_feature(f_cv_collect_gradient, "collect_gradient", f_type_dynamic);
    require_feature_self(f_cv_collect_gradient, f_cv_gradient);
    require_feature_self(f_cv_collect_gradient, f_cv_scalar);
    require_feature_self(f_cv_collect_gradient, f_cv_collect_atom_ids);
    // The following exclusions could be lifted by implementing the feature
    exclude_feature_self(f_cv_collect_gradient, f_cv_scripted);
    exclude_feature_self(f_cv_collect_gradient, f_cv_custom_function);
    require_feature_children(f_cv_collect_gradient, f_cvc_explicit_gradient);

    init_feature(f_cv_collect_atom_ids, "collect_atom_ids", f_type_dynamic);
    require_feature_children(f_cv_collect_atom_ids, f_cvc_collect_atom_ids);

    init_feature(f_cv_fdiff_velocity, "velocity_from_finite_differences", f_type_dynamic);

    // System force: either trivial (spring force); through extended Lagrangian, or calculated explicitly
    init_feature(f_cv_total_force, "total_force", f_type_dynamic);
    require_feature_alt(f_cv_total_force, f_cv_extended_Lagrangian, f_cv_total_force_calc);

    // Deps for explicit total force calculation
    init_feature(f_cv_total_force_calc, "total_force_calculation", f_type_dynamic);
    require_feature_self(f_cv_total_force_calc, f_cv_scalar);
    require_feature_self(f_cv_total_force_calc, f_cv_linear);
    require_feature_children(f_cv_total_force_calc, f_cvc_inv_gradient);
    require_feature_self(f_cv_total_force_calc, f_cv_Jacobian);

    init_feature(f_cv_Jacobian, "Jacobian_derivative", f_type_dynamic);
    require_feature_self(f_cv_Jacobian, f_cv_scalar);
    require_feature_self(f_cv_Jacobian, f_cv_linear);
    require_feature_children(f_cv_Jacobian, f_cvc_Jacobian);

    init_feature(f_cv_hide_Jacobian, "hide_Jacobian_force", f_type_user);
    require_feature_self(f_cv_hide_Jacobian, f_cv_Jacobian); // can only hide if calculated
    exclude_feature_self(f_cv_hide_Jacobian, f_cv_extended_Lagrangian);

    init_feature(f_cv_extended_Lagrangian, "extended_Lagrangian", f_type_user);
    require_feature_self(f_cv_extended_Lagrangian, f_cv_scalar);
    require_feature_self(f_cv_extended_Lagrangian, f_cv_gradient);

    init_feature(f_cv_Langevin, "Langevin_dynamics", f_type_user);
    require_feature_self(f_cv_Langevin, f_cv_extended_Lagrangian);

    init_feature(f_cv_external, "external", f_type_user);
    require_feature_self(f_cv_external, f_cv_single_cvc);

    init_feature(f_cv_single_cvc, "single_component", f_type_static);

    init_feature(f_cv_linear, "linear", f_type_static);

    init_feature(f_cv_scalar, "scalar", f_type_static);

    init_feature(f_cv_output_energy, "output_energy", f_type_user);

    init_feature(f_cv_output_value, "output_value", f_type_user);

    init_feature(f_cv_output_velocity, "output_velocity", f_type_user);
    require_feature_self(f_cv_output_velocity, f_cv_fdiff_velocity);

    init_feature(f_cv_output_applied_force, "output_applied_force", f_type_user);

    init_feature(f_cv_output_total_force, "output_total_force", f_type_user);
    require_feature_self(f_cv_output_total_force, f_cv_total_force);

    init_feature(f_cv_subtract_applied_force, "subtract_applied_force_from_total_force", f_type_user);
    require_feature_self(f_cv_subtract_applied_force, f_cv_total_force);

    init_feature(f_cv_lower_boundary, "lower_boundary", f_type_user);
    require_feature_self(f_cv_lower_boundary, f_cv_scalar);

    init_feature(f_cv_upper_boundary, "upper_boundary", f_type_user);
    require_feature_self(f_cv_upper_boundary, f_cv_scalar);

    init_feature(f_cv_hard_lower_boundary, "hard_lower_boundary", f_type_user);
    require_feature_self(f_cv_hard_lower_boundary, f_cv_lower_boundary);

    init_feature(f_cv_hard_upper_boundary, "hard_upper_boundary", f_type_user);
    require_feature_self(f_cv_hard_upper_boundary, f_cv_upper_boundary);

    init_feature(f_cv_reflecting_lower_boundary, "reflecting_lower_boundary", f_type_user);
    require_feature_self(f_cv_reflecting_lower_boundary, f_cv_lower_boundary);
    require_feature_self(f_cv_reflecting_lower_boundary, f_cv_extended_Lagrangian);

    init_feature(f_cv_reflecting_upper_boundary, "reflecting_upper_boundary", f_type_user);
    require_feature_self(f_cv_reflecting_upper_boundary, f_cv_upper_boundary);
    require_feature_self(f_cv_reflecting_upper_boundary, f_cv_extended_Lagrangian);

    init_feature(f_cv_grid, "grid", f_type_dynamic);
    require_feature_self(f_cv_grid, f_cv_scalar);

    init_feature(f_cv_runave, "running_average", f_type_user);

    init_feature(f_cv_corrfunc, "correlation_function", f_type_user);

    init_feature(f_cv_scripted, "scripted", f_type_user);

    init_feature(f_cv_custom_function, "custom_function", f_type_user);
    exclude_feature_self(f_cv_custom_function, f_cv_scripted);

    init_feature(f_cv_periodic, "periodic", f_type_static);
    require_feature_self(f_cv_periodic, f_cv_scalar);
    init_feature(f_cv_scalar, "scalar", f_type_static);
    init_feature(f_cv_linear, "linear", f_type_static);
    init_feature(f_cv_homogeneous, "homogeneous", f_type_static);

    // because total forces are obtained from the previous time step,
    // we cannot (currently) have colvar values and total forces for the same timestep
    init_feature(f_cv_multiple_ts, "multiple_timestep", f_type_static);
    exclude_feature_self(f_cv_multiple_ts, f_cv_total_force_calc);

    // check that everything is initialized
    for (i = 0; i < colvardeps::f_cv_ntot; i++) {
      if (is_not_set(i)) {
        cvm::error("Uninitialized feature " + cvm::to_str(i) + " in " + description);
      }
    }
  }

  // Initialize feature_states for each instance
  feature_states.reserve(f_cv_ntot);
  for (i = 0; i < f_cv_ntot; i++) {
    feature_states.push_back(feature_state(true, false));
    // Most features are available, so we set them so
    // and list exceptions below
   }

  feature_states[f_cv_fdiff_velocity].available =
    cvm::main()->proxy->simulation_running();

  return COLVARS_OK;
}


void colvar::setup()
{
  // loop over all components to update masses and charges of all groups
  for (size_t i = 0; i < cvcs.size(); i++) {
    for (size_t ig = 0; ig < cvcs[i]->atom_groups.size(); ig++) {
      cvm::atom_group *atoms = cvcs[i]->atom_groups[ig];
      atoms->setup();
      atoms->print_properties(name, i, ig);
      atoms->read_positions();
    }
  }
}


std::vector<std::vector<int> > colvar::get_atom_lists()
{
  std::vector<std::vector<int> > lists;
  for (size_t i = 0; i < cvcs.size(); i++) {
    std::vector<std::vector<int> > li = cvcs[i]->get_atom_lists();
    lists.insert(lists.end(), li.begin(), li.end());
  }
  return lists;
}


std::vector<int> const &colvar::get_volmap_ids()
{
  volmap_ids_.resize(cvcs.size());
  for (size_t i = 0; i < cvcs.size(); i++) {
    if (cvcs[i]->param_exists("mapID") == COLVARS_OK) {
      volmap_ids_[i] =
        *(reinterpret_cast<int const *>(cvcs[i]->get_param_ptr("mapID")));
    } else {
      volmap_ids_[i] = -1;
    }
  }
  return volmap_ids_;
}


colvar::~colvar()
{
  // There is no need to call free_children_deps() here
  // because the children are cvcs and will be deleted
  // just below

  // Clear references to this colvar's cvcs as children
  // for dependency purposes
  remove_all_children();

  for (std::vector<cvc *>::reverse_iterator ci = cvcs.rbegin();
      ci != cvcs.rend();
      ++ci) {
    // clear all children of this cvc (i.e. its atom groups)
    // because the cvc base class destructor can't do it early enough
    // and we don't want to have each cvc derived class do it separately
    (*ci)->remove_all_children();
    delete *ci;
  }
  cvcs.clear();

  while (biases.size() > 0) {
    size_t const i = biases.size()-1;
    cvm::log("Warning: before deleting colvar " + name
             + ", deleting related bias " + biases[i]->name);
    delete biases[i];
  }
  biases.clear();

  // remove reference to this colvar from the module
  colvarmodule *cv = cvm::main();
  for (std::vector<colvar *>::iterator cvi = cv->variables()->begin();
       cvi != cv->variables()->end();
       ++cvi) {
    if ( *cvi == this) {
      cv->variables()->erase(cvi);
      break;
    }
  }

  cv->config_changed();

#ifdef LEPTON
  for (std::vector<Lepton::CompiledExpression *>::iterator cei = value_evaluators.begin();
       cei != value_evaluators.end();
       ++cei) {
    if (*cei != NULL) delete (*cei);
  }
  value_evaluators.clear();

  for (std::vector<Lepton::CompiledExpression *>::iterator gei = gradient_evaluators.begin();
       gei != gradient_evaluators.end();
       ++gei) {
    if (*gei != NULL) delete (*gei);
  }
  gradient_evaluators.clear();
#endif
}



// ******************** CALC FUNCTIONS ********************


// Default schedule (everything is serialized)
int colvar::calc()
{
  // Note: if anything is added here, it should be added also in the SMP block of calc_colvars()
  int error_code = COLVARS_OK;
  if (is_enabled(f_cv_active)) {
    error_code |= update_cvc_flags();
    if (error_code != COLVARS_OK) return error_code;
    error_code |= calc_cvcs();
    if (error_code != COLVARS_OK) return error_code;
    error_code |= collect_cvc_data();
  }
  return error_code;
}


int colvar::calc_cvcs(int first_cvc, size_t num_cvcs)
{
  if (cvm::debug())
    cvm::log("Calculating colvar \""+this->name+"\", components "+
             cvm::to_str(first_cvc)+" through "+cvm::to_str(first_cvc+num_cvcs)+".\n");

  colvarproxy *proxy = cvm::main()->proxy;
  int error_code = COLVARS_OK;

  error_code |= check_cvc_range(first_cvc, num_cvcs);
  if (error_code != COLVARS_OK) {
    return error_code;
  }

  if ((cvm::step_relative() > 0) && (!proxy->total_forces_same_step())){
    // Use Jacobian derivative from previous timestep
    error_code |= calc_cvc_total_force(first_cvc, num_cvcs);
  }
  // atom coordinates are updated by the next line
  error_code |= calc_cvc_values(first_cvc, num_cvcs);
  error_code |= calc_cvc_gradients(first_cvc, num_cvcs);
  error_code |= calc_cvc_Jacobians(first_cvc, num_cvcs);
  if (proxy->total_forces_same_step()){
    // Use Jacobian derivative from this timestep
    error_code |= calc_cvc_total_force(first_cvc, num_cvcs);
  }

  if (cvm::debug())
    cvm::log("Done calculating colvar \""+this->name+"\".\n");

  return error_code;
}


int colvar::collect_cvc_data()
{
  if (cvm::debug())
    cvm::log("Calculating colvar \""+this->name+"\"'s properties.\n");

  colvarproxy *proxy = cvm::main()->proxy;
  int error_code = COLVARS_OK;

  if ((cvm::step_relative() > 0) && (!proxy->total_forces_same_step())){
    // Total force depends on Jacobian derivative from previous timestep
    // collect_cvc_total_forces() uses the previous value of jd
    error_code |= collect_cvc_total_forces();
  }
  error_code |= collect_cvc_values();
  error_code |= collect_cvc_gradients();
  error_code |= collect_cvc_Jacobians();
  if (proxy->total_forces_same_step()){
    // Use Jacobian derivative from this timestep
    error_code |= collect_cvc_total_forces();
  }
  error_code |= calc_colvar_properties();

  if (cvm::debug())
    cvm::log("Done calculating colvar \""+this->name+"\"'s properties.\n");

  return error_code;
}


int colvar::check_cvc_range(int first_cvc, size_t /* num_cvcs */)
{
  if ((first_cvc < 0) || (first_cvc >= ((int) cvcs.size()))) {
    cvm::error("Error: trying to address a component outside the "
               "range defined for colvar \""+name+"\".\n", COLVARS_BUG_ERROR);
    return COLVARS_BUG_ERROR;
  }
  return COLVARS_OK;
}


int colvar::calc_cvc_values(int first_cvc, size_t num_cvcs)
{
  size_t const cvc_max_count = num_cvcs ? num_cvcs : num_active_cvcs();
  size_t i, cvc_count;

  // calculate the value of the colvar

  if (cvm::debug())
    cvm::log("Calculating colvar components.\n");

  // First, calculate component values
  cvm::increase_depth();
  for (i = first_cvc, cvc_count = 0;
       (i < cvcs.size()) && (cvc_count < cvc_max_count);
       i++) {
    if (!cvcs[i]->is_enabled()) continue;
    cvc_count++;
    (cvcs[i])->read_data();
    (cvcs[i])->calc_value();
    if (cvm::debug())
      cvm::log("Colvar component no. "+cvm::to_str(i+1)+
                " within colvar \""+this->name+"\" has value "+
                cvm::to_str((cvcs[i])->value(),
                cvm::cv_width, cvm::cv_prec)+".\n");
  }
  cvm::decrease_depth();

  return COLVARS_OK;
}


int colvar::collect_cvc_values()
{
  x.reset();

  // combine them appropriately, using either a scripted function or a polynomial
  if (is_enabled(f_cv_scripted)) {
    // cvcs combined by user script
    int res = cvm::proxy->run_colvar_callback(scripted_function, sorted_cvc_values, x);
    if (res == COLVARS_NOT_IMPLEMENTED) {
      cvm::error("Scripted colvars are not implemented.");
      return COLVARS_NOT_IMPLEMENTED;
    }
    if (res != COLVARS_OK) {
      cvm::error("Error running scripted colvar");
      return COLVARS_OK;
    }

#ifdef LEPTON
  } else if (is_enabled(f_cv_custom_function)) {

    size_t l = 0; // index in the vector of variable references

    for (size_t i = 0; i < x.size(); i++) {
      // Fill Lepton evaluator variables with CVC values, serialized into scalars
      for (size_t j = 0; j < cvcs.size(); j++) {
        for (size_t k = 0; k < cvcs[j]->value().size(); k++) {
          *(value_eval_var_refs[l++]) = cvcs[j]->value()[k];
        }
      }
      x[i] = value_evaluators[i]->evaluate();
    }
#endif

  } else if (x.type() == colvarvalue::type_scalar) {
    // polynomial combination allowed
    for (size_t i = 0; i < cvcs.size(); i++) {
      if (!cvcs[i]->is_enabled()) continue;
      x += (cvcs[i])->sup_coeff *
      ( ((cvcs[i])->sup_np != 1) ?
        cvm::integer_power((cvcs[i])->value().real_value, (cvcs[i])->sup_np) :
        (cvcs[i])->value().real_value );
    }
  } else {
    for (size_t i = 0; i < cvcs.size(); i++) {
      if (!cvcs[i]->is_enabled()) continue;
      x += (cvcs[i])->sup_coeff * (cvcs[i])->value();
    }
  }

  if (cvm::debug())
    cvm::log("Colvar \""+this->name+"\" has value "+
              cvm::to_str(x, cvm::cv_width, cvm::cv_prec)+".\n");

  if (after_restart) {
    if (cvm::proxy->simulation_running()) {
      cvm::real const jump2 = dist2(x, x_restart) / (width*width);
      if (jump2 > 0.25) {
        cvm::error("Error: the calculated value of colvar \""+name+
                   "\":\n"+cvm::to_str(x)+"\n differs greatly from the value "
                   "last read from the state file:\n"+cvm::to_str(x_restart)+
                   "\nPossible causes are changes in configuration, "
                   "wrong state file, or how PBC wrapping is handled.\n",
                   COLVARS_INPUT_ERROR);
        return COLVARS_INPUT_ERROR;
      }
    }
  }

  return COLVARS_OK;
}


int colvar::calc_cvc_gradients(int first_cvc, size_t num_cvcs)
{
  size_t const cvc_max_count = num_cvcs ? num_cvcs : num_active_cvcs();
  size_t i, cvc_count;

  if (cvm::debug())
    cvm::log("Calculating gradients of colvar \""+this->name+"\".\n");

  // calculate the gradients of each component
  cvm::increase_depth();
  for (i = first_cvc, cvc_count = 0;
      (i < cvcs.size()) && (cvc_count < cvc_max_count);
      i++) {
    if (!cvcs[i]->is_enabled()) continue;
    cvc_count++;

    if ((cvcs[i])->is_enabled(f_cvc_gradient)) {
      (cvcs[i])->calc_gradients();
      // if requested, propagate (via chain rule) the gradients above
      // to the atoms used to define the roto-translation
     (cvcs[i])->calc_fit_gradients();
      if ((cvcs[i])->is_enabled(f_cvc_debug_gradient))
        (cvcs[i])->debug_gradients();
    }

    if (cvm::debug())
      cvm::log("Done calculating gradients of colvar \""+this->name+"\".\n");
  }

  cvm::decrease_depth();

  return COLVARS_OK;
}


int colvar::collect_cvc_gradients()
{
  size_t i;
  if (is_enabled(f_cv_collect_gradient)) {
    // Collect the atomic gradients inside colvar object
    for (unsigned int a = 0; a < atomic_gradients.size(); a++) {
      atomic_gradients[a].reset();
    }
    for (i = 0; i < cvcs.size(); i++) {
      if (!cvcs[i]->is_enabled()) continue;
      cvcs[i]->collect_gradients(atom_ids, atomic_gradients);
    }
  }
  return COLVARS_OK;
}


int colvar::calc_cvc_total_force(int first_cvc, size_t num_cvcs)
{
  size_t const cvc_max_count = num_cvcs ? num_cvcs : num_active_cvcs();
  size_t i, cvc_count;

  if (is_enabled(f_cv_total_force_calc)) {
    if (cvm::debug())
      cvm::log("Calculating total force of colvar \""+this->name+"\".\n");

    cvm::increase_depth();

    for (i = first_cvc, cvc_count = 0;
        (i < cvcs.size()) && (cvc_count < cvc_max_count);
        i++) {
      if (!cvcs[i]->is_enabled()) continue;
      cvc_count++;
      (cvcs[i])->calc_force_invgrads();
    }
    cvm::decrease_depth();


    if (cvm::debug())
      cvm::log("Done calculating total force of colvar \""+this->name+"\".\n");
  }

  return COLVARS_OK;
}


int colvar::collect_cvc_total_forces()
{
  if (is_enabled(f_cv_total_force_calc)) {
    ft.reset();

    if (cvm::step_relative() > 0) {
      // get from the cvcs the total forces from the PREVIOUS step
      for (size_t i = 0; i < cvcs.size();  i++) {
        if (!cvcs[i]->is_enabled()) continue;
            if (cvm::debug())
            cvm::log("Colvar component no. "+cvm::to_str(i+1)+
                " within colvar \""+this->name+"\" has total force "+
                cvm::to_str((cvcs[i])->total_force(),
                cvm::cv_width, cvm::cv_prec)+".\n");
        // linear combination is assumed
        ft += (cvcs[i])->total_force() * (cvcs[i])->sup_coeff / active_cvc_square_norm;
      }
    }

    if (!(is_enabled(f_cv_hide_Jacobian) && is_enabled(f_cv_subtract_applied_force))) {
      // add the Jacobian force to the total force, and don't apply any silent
      // correction internally: biases such as colvarbias_abf will handle it
      // If f_cv_hide_Jacobian is enabled, a force of -fj is present in ft due to the
      // Jacobian-compensating force
      ft += fj;
    }
  }

  return COLVARS_OK;
}


int colvar::calc_cvc_Jacobians(int first_cvc, size_t num_cvcs)
{
  size_t const cvc_max_count = num_cvcs ? num_cvcs : num_active_cvcs();

  if (is_enabled(f_cv_Jacobian)) {
    cvm::increase_depth();
    size_t i, cvc_count;
    for (i = first_cvc, cvc_count = 0;
         (i < cvcs.size()) && (cvc_count < cvc_max_count);
         i++) {
      if (!cvcs[i]->is_enabled()) continue;
      cvc_count++;
      (cvcs[i])->calc_Jacobian_derivative();
    }
    cvm::decrease_depth();
  }

  return COLVARS_OK;
}


int colvar::collect_cvc_Jacobians()
{
  colvarproxy *proxy = cvm::main()->proxy;
  if (is_enabled(f_cv_Jacobian)) {
    fj.reset();
    for (size_t i = 0; i < cvcs.size(); i++) {
      if (!cvcs[i]->is_enabled()) continue;
        if (cvm::debug())
          cvm::log("Colvar component no. "+cvm::to_str(i+1)+
            " within colvar \""+this->name+"\" has Jacobian derivative"+
            cvm::to_str((cvcs[i])->Jacobian_derivative(),
            cvm::cv_width, cvm::cv_prec)+".\n");
      // linear combination is assumed
      fj += (cvcs[i])->Jacobian_derivative() * (cvcs[i])->sup_coeff / active_cvc_square_norm;
    }
    fj *= proxy->boltzmann() * proxy->target_temperature();
  }

  return COLVARS_OK;
}


int colvar::calc_colvar_properties()
{
  if (is_enabled(f_cv_fdiff_velocity)) {
    // calculate the velocity by finite differences
    if (cvm::step_relative() == 0) {
      x_old = x;
      v_fdiff.reset(); // Do not pretend we know anything about the actual velocity
      // eg. upon restarting. That would require saving v_fdiff or x_old to the state file
    } else {
      v_fdiff = fdiff_velocity(x_old, x);
      v_reported = v_fdiff;
    }
  }

  if (is_enabled(f_cv_extended_Lagrangian)) {
    // initialize the restraint center in the first step to the value
    // just calculated from the cvcs
    // Do the same if no simulation is running (eg. VMD postprocessing)
    if ((cvm::step_relative() == 0 && !after_restart) || x_ext.type() == colvarvalue::type_notset || !cvm::proxy->simulation_running()) {
      x_ext = x;
      if (is_enabled(f_cv_reflecting_lower_boundary) && x_ext < lower_boundary) {
        cvm::log("Warning: initializing extended coordinate to reflective lower boundary, as colvar value is below.");
        x_ext = lower_boundary;
      }
      if (is_enabled(f_cv_reflecting_upper_boundary) && x_ext > upper_boundary) {
        cvm::log("Warning: initializing extended coordinate to reflective upper boundary, as colvar value is above.");
        x_ext = upper_boundary;
      }

      v_ext.reset(); // (already 0; added for clarity)
    }

    // Special case of a repeated timestep (eg. multiple NAMD "run" statements)
    // revert values of the extended coordinate and velocity prior to latest integration
    if (cvm::proxy->simulation_running() && cvm::step_relative() == prev_timestep) {
      x_ext = prev_x_ext;
      v_ext = prev_v_ext;
    }
    // report the restraint center as "value"
    // These position and velocities come from integration at the _previous timestep_ in update_forces_energy()
    // But we report values at the beginning of the timestep (value at t=0 on the first timestep)
    x_reported = x_ext;
    v_reported = v_ext;
    // the "total force" with the extended Lagrangian is
    // calculated in update_forces_energy() below

  } else {

    if (is_enabled(f_cv_subtract_applied_force)) {
      // correct the total force only if it has been measured
      // TODO add a specific test instead of relying on sq norm
      if (ft.norm2() > 0.0) {
        ft -= f_old;
      }
    }

    x_reported = x;
    ft_reported = ft;
  }

  // At the end of the first update after a restart, we can reset the flag
  after_restart = false;
  return COLVARS_OK;
}


cvm::real colvar::update_forces_energy()
{
  if (cvm::debug())
    cvm::log("Updating colvar \""+this->name+"\".\n");

  // set to zero the applied force
  f.type(value());
  f.reset();
  fr.reset();

  // If we are not active at this timestep, that's all we have to do
  // return with energy == zero
  if (!is_enabled(f_cv_active)) return 0.;

  // add the biases' force, which at this point should already have
  // been summed over each bias using this colvar
  // fb is already multiplied by the relevant time step factor for each bias
  f += fb;

  if (is_enabled(f_cv_Jacobian)) {
    // the instantaneous Jacobian force was not included in the reported total force;
    // instead, it is subtracted from the applied force (silent Jacobian correction)
    // This requires the Jacobian term for the *current* timestep
    // Need to scale it for impulse MTS
    if (is_enabled(f_cv_hide_Jacobian))
      f -= fj * cvm::real(time_step_factor);
  }

  // At this point f is the force f from external biases that will be applied to the
  // extended variable if there is one
  if (is_enabled(f_cv_extended_Lagrangian) && cvm::proxy->simulation_running()) {
    update_extended_Lagrangian();
  }

  if (!is_enabled(f_cv_external)) {
    // Now adding the force on the actual colvar (for those biases that
    // bypass the extended Lagrangian mass)
    f += fb_actual;
  }

  if (cvm::debug())
    cvm::log("Done updating colvar \""+this->name+"\".\n");
  return (potential_energy + kinetic_energy);
}


void colvar::update_extended_Lagrangian()
{
  if (cvm::debug()) {
    cvm::log("Updating extended-Lagrangian degree of freedom.\n");
  }

  if (prev_timestep > -1L) {
    // Keep track of slow timestep to integrate MTS colvars
    // the colvar checks the interval after waking up twice
    cvm::step_number n_timesteps = cvm::step_relative() - prev_timestep;
    if (n_timesteps != 0 && n_timesteps != time_step_factor) {
      cvm::error("Error: extended-Lagrangian " + description + " has timeStepFactor " +
        cvm::to_str(time_step_factor) + ", but was activated after " + cvm::to_str(n_timesteps) +
        " steps at timestep " + cvm::to_str(cvm::step_absolute()) + " (relative step: " +
        cvm::to_str(cvm::step_relative()) + ").\n" +
        "Make sure that this colvar is requested by biases at multiples of timeStepFactor.\n");
      return;
    }
  }

  // Integrate with slow timestep (if time_step_factor != 1)
  cvm::real dt = cvm::dt() * cvm::real(time_step_factor);

  colvarvalue f_ext(fr.type()); // force acting on the extended variable
  f_ext.reset();

  if (is_enabled(f_cv_external)) {
    // There are no forces on the "actual colvar" bc there is no gradient wrt atomic coordinates
    // So we apply this to the extended DOF
    f += fb_actual;
  }

  // fr: bias force on extended variable (without harmonic spring), for output in trajectory
  fr = f;

  // External force has been scaled for an inner-timestep impulse (for the back-end integrator)
  // here we scale it back because this integrator uses only the outer (long) timestep
  f_ext = f / cvm::real(time_step_factor);

  colvarvalue f_system(fr.type()); // force exterted by the system on the extended DOF

  if (is_enabled(f_cv_external)) {
    // Add "alchemical" force from external variable
    f_system = cvcs[0]->total_force();
    // f is now irrelevant because we are not applying atomic forces in the simulation
    // just driving the external variable lambda
  } else {
    // the total force is applied to the fictitious mass, while the
    // atoms only feel the harmonic force + wall force
    // f_ext: total force on extended variable (including harmonic spring)
    // f: - initially, external biasing force
    //    - after this code block, colvar force to be applied to atomic coordinates
    //      ie. spring force (fb_actual will be added just below)
    f_system = (-0.5 * ext_force_k) * this->dist2_lgrad(x_ext, x);
    f        = -1.0 * f_system;
    // Coupling force will be applied to atomic coords impulse-style
    // over an inner timestep of the back-end integrator
    f *= cvm::real(time_step_factor);
  }
  f_ext += f_system;

  if (is_enabled(f_cv_subtract_applied_force)) {
    // Report a "system" force without the biases on this colvar
    // that is, just the spring force (or alchemical force)
    ft_reported = f_system;
  } else {
    // The total force acting on the extended variable is f_ext
    // This will be used in the next timestep
    ft_reported = f_ext;
  }

  // backup in case we need to revert this integration timestep
  // if the same MD timestep is re-run
  prev_x_ext = x_ext;
  prev_v_ext = v_ext;

  // BAOA (GSD) integrator as formulated in https://doi.org/10.1021/acs.jctc.2c00585
  // starting from x_t, f_t, v_(t-1/2)
  // Variation: the velocity step is split in two to estimate the kinetic energy at time t
  // so this is more of a "BBAOA" scheme: a rearranged BAOAB where the second B is deferred
  // to the next time step for implementation reasons (waiting for the force calculation)

  // [B] Eq. (10a) split into two half-steps
  // would reduce to leapfrog when gamma = 0 if this was the reported velocity
  v_ext  += 0.5 * dt * f_ext / ext_mass;

  // Kinetic energy at t
  kinetic_energy = 0.5 * ext_mass * v_ext * v_ext;

  // Potential energy at t
  potential_energy = 0.5 * ext_force_k * this->dist2(x_ext, x);

  // Total energy will lag behind position by one timestep
  // (current kinetic energy is not accessible before the next force calculation)

  v_ext  += 0.5 * dt * f_ext / ext_mass;
  // Final v_ext lags behind x_ext by half a timestep

  // [A] Half step in position (10b)
  x_ext += dt * v_ext / 2.0;

  // [O] leap to v_(i+1/2) (10c)
  if (is_enabled(f_cv_Langevin)) {
    colvarvalue rnd(x);
    rnd.set_random();
    // ext_sigma has been computed at init time according to (10c)
    v_ext = cvm::exp(- 1.0 * dt * ext_gamma) * v_ext + ext_sigma * rnd / ext_mass;
  }
  // [A] Second half step in position (10d)
  x_ext  += dt * v_ext / 2.0;

  cvm::real delta = 0; // Length of overshoot past either reflecting boundary
  if ((is_enabled(f_cv_reflecting_lower_boundary) && (delta = x_ext - lower_boundary) < 0) ||
      (is_enabled(f_cv_reflecting_upper_boundary) && (delta = x_ext - upper_boundary) > 0)) {
    // Reflect arrival position
    x_ext -= 2.0 * delta;
    // Bounce happened on average at t+1/2 -> reflect velocity at t+1/2
    v_ext = -0.5 * (prev_v_ext + v_ext);
    if ((is_enabled(f_cv_reflecting_lower_boundary) && (x_ext - lower_boundary) < 0.0) ||
        (is_enabled(f_cv_reflecting_upper_boundary) && (x_ext - upper_boundary) > 0.0)) {
      cvm::error("Error: extended coordinate value " + cvm::to_str(x_ext) + " is still outside boundaries after reflection.\n");
    }
  }

  x_ext.apply_constraints();
  this->wrap(x_ext);

  if (is_enabled(f_cv_external)) {
    // Colvar value is constrained to the extended value
    x = x_ext;
    cvcs[0]->set_value(x_ext);
  }
}


int colvar::end_of_step()
{
  if (cvm::debug())
    cvm::log("End of step for colvar \""+this->name+"\".\n");

  if (is_enabled(f_cv_fdiff_velocity)) {
    x_old = x;
  }

  if (is_enabled(f_cv_subtract_applied_force)) {
    f_old = f;
  }

  prev_timestep = cvm::step_relative();

  return COLVARS_OK;
}


void colvar::communicate_forces()
{
  size_t i;
  if (cvm::debug()) {
    cvm::log("Communicating forces from colvar \""+this->name+"\".\n");
    cvm::log("Force to be applied: " + cvm::to_str(f) + "\n");
  }

  if (is_enabled(f_cv_scripted)) {
    std::vector<cvm::matrix2d<cvm::real> > func_grads;
    func_grads.reserve(cvcs.size());
    for (i = 0; i < cvcs.size(); i++) {
      if (!cvcs[i]->is_enabled()) continue;
      func_grads.push_back(cvm::matrix2d<cvm::real> (x.size(),
                                                     cvcs[i]->value().size()));
    }
    int res = cvm::proxy->run_colvar_gradient_callback(scripted_function, sorted_cvc_values, func_grads);

    if (res != COLVARS_OK) {
      if (res == COLVARS_NOT_IMPLEMENTED) {
        cvm::error("Colvar gradient scripts are not implemented.", COLVARS_NOT_IMPLEMENTED);
      } else {
        cvm::error("Error running colvar gradient script");
      }
      return;
    }

    int grad_index = 0; // index in the scripted gradients, to account for some components being disabled
    for (i = 0; i < cvcs.size(); i++) {
      if (!cvcs[i]->is_enabled()) continue;
      // cvc force is colvar force times colvar/cvc Jacobian
      // (vector-matrix product)
      (cvcs[i])->apply_force(colvarvalue(f.as_vector() * func_grads[grad_index++],
                             cvcs[i]->value().type()));
    }

#ifdef LEPTON
  } else if (is_enabled(f_cv_custom_function)) {

    size_t r = 0; // index in the vector of variable references
    size_t e = 0; // index of the gradient evaluator

    for (i = 0; i < cvcs.size(); i++) {  // gradient with respect to cvc i
      cvm::matrix2d<cvm::real> jacobian (x.size(), cvcs[i]->value().size());
      for (size_t j = 0; j < cvcs[i]->value().size(); j++) { // j-th element
        for (size_t c = 0; c < x.size(); c++) { // derivative of scalar element c of the colvarvalue

          // Feed cvc values to the evaluator
          for (size_t k = 0; k < cvcs.size(); k++) { //
            for (size_t l = 0; l < cvcs[k]->value().size(); l++) {
              *(grad_eval_var_refs[r++]) = cvcs[k]->value()[l];
            }
          }
          jacobian[c][j] = gradient_evaluators[e++]->evaluate();
        }
      }
      // cvc force is colvar force times colvar/cvc Jacobian
      // (vector-matrix product)
      (cvcs[i])->apply_force(colvarvalue(f.as_vector() * jacobian,
                             cvcs[i]->value().type()));
    }
#endif

  } else if (x.type() == colvarvalue::type_scalar) {

    for (i = 0; i < cvcs.size(); i++) {
      if (!cvcs[i]->is_enabled()) continue;
      (cvcs[i])->apply_force(f * (cvcs[i])->sup_coeff *
                             cvm::real((cvcs[i])->sup_np) *
                             (cvm::integer_power((cvcs[i])->value().real_value,
                                                 (cvcs[i])->sup_np-1)) );
    }

  } else {

    for (i = 0; i < cvcs.size(); i++) {
      if (!cvcs[i]->is_enabled()) continue;
      (cvcs[i])->apply_force(f * (cvcs[i])->sup_coeff);
    }
  }

  if (cvm::debug())
    cvm::log("Done communicating forces from colvar \""+this->name+"\".\n");
}


int colvar::set_cvc_flags(std::vector<bool> const &flags)
{
  if (flags.size() != cvcs.size()) {
    cvm::error("ERROR: Wrong number of CVC flags provided.");
    return COLVARS_ERROR;
  }
  // We cannot enable or disable cvcs in the middle of a timestep or colvar evaluation sequence
  // so we store the flags that will be enforced at the next call to calc()
  cvc_flags = flags;
  return COLVARS_OK;
}


void colvar::update_active_cvc_square_norm()
{
  active_cvc_square_norm = 0.0;
  for (size_t i = 0; i < cvcs.size(); i++) {
    if (cvcs[i]->is_enabled()) {
      active_cvc_square_norm += cvcs[i]->sup_coeff * cvcs[i]->sup_coeff;
    }
  }
}


int colvar::update_cvc_flags()
{
  // Update the enabled/disabled status of cvcs if necessary
  if (cvc_flags.size()) {
    n_active_cvcs = 0;
    for (size_t i = 0; i < cvcs.size(); i++) {
      cvcs[i]->set_enabled(f_cvc_active, cvc_flags[i]);
      if (cvcs[i]->is_enabled()) {
        n_active_cvcs++;
      }
    }
    if (!n_active_cvcs) {
      cvm::error("ERROR: All CVCs are disabled for colvar " + this->name +"\n");
      return COLVARS_ERROR;
    }
    cvc_flags.clear();

    update_active_cvc_square_norm();
  }

  return COLVARS_OK;
}


int colvar::update_cvc_config(std::vector<std::string> const &confs)
{
  cvm::log("Updating configuration for colvar \""+name+"\"\n");

  if (confs.size() != cvcs.size()) {
    return cvm::error("Error: Wrong number of CVC config strings.  "
                      "For those CVCs that are not being changed, try passing "
                      "an empty string.", COLVARS_INPUT_ERROR);
  }

  int error_code = COLVARS_OK;
  int num_changes = 0;
  for (size_t i = 0; i < cvcs.size(); i++) {
    if (confs[i].size()) {
      std::string conf(confs[i]);
      cvm::increase_depth();
      error_code |= cvcs[i]->colvar::cvc::init(conf);
      error_code |= cvcs[i]->check_keywords(conf,
                                            cvcs[i]->config_key.c_str());
      cvm::decrease_depth();
      num_changes++;
    }
  }

  if (num_changes == 0) {
    cvm::log("Warning: no changes were applied through modifycvcs; "
             "please check that its argument is a list of strings.\n");
  }

  update_active_cvc_square_norm();

  return error_code;
}


int colvar::cvc_param_exists(std::string const &param_name)
{
  if (is_enabled(f_cv_single_cvc)) {
    return cvcs[0]->param_exists(param_name);
  }
  return cvm::error("Error: calling colvar::cvc_param_exists() for a variable "
                    "with more than one component.\n", COLVARS_NOT_IMPLEMENTED);
}


cvm::real colvar::get_cvc_param(std::string const &param_name)
{
  if (is_enabled(f_cv_single_cvc)) {
    return cvcs[0]->get_param(param_name);
  }
  cvm::error("Error: calling colvar::get_cvc_param() for a variable "
             "with more than one component.\n", COLVARS_NOT_IMPLEMENTED);
  return 0.0;
}


void const *colvar::get_cvc_param_ptr(std::string const &param_name)
{
  if (is_enabled(f_cv_single_cvc)) {
    return cvcs[0]->get_param_ptr(param_name);
  }
  cvm::error("Error: calling colvar::get_cvc_param() for a variable "
             "with more than one component.\n", COLVARS_NOT_IMPLEMENTED);
  return NULL;
}


colvarvalue const *colvar::get_cvc_param_grad(std::string const &param_name)
{
  if (is_enabled(f_cv_single_cvc)) {
    return cvcs[0]->get_param_grad(param_name);
  }
  cvm::error("Error: calling colvar::get_cvc_param_grad() for a variable "
             "with more than one component.\n", COLVARS_NOT_IMPLEMENTED);
  return NULL;
}


int colvar::set_cvc_param(std::string const &param_name, void const *new_value)
{
  if (is_enabled(f_cv_single_cvc)) {
    return cvcs[0]->set_param(param_name, new_value);
  }
  return cvm::error("Error: calling colvar::set_cvc_param() for a variable "
                    "with more than one component.\n", COLVARS_NOT_IMPLEMENTED);
}


// ******************** METRIC FUNCTIONS ********************
// Use the metrics defined by \link colvar::cvc \endlink objects


bool colvar::periodic_boundaries(colvarvalue const &lb, colvarvalue const &ub) const
{
  if (period > 0.0) {
    if ( ((cvm::sqrt(this->dist2(lb, ub))) / this->width)
         < 1.0E-10 ) {
      return true;
    }
  }

  return false;
}

bool colvar::periodic_boundaries() const
{
  if ( (!is_enabled(f_cv_lower_boundary)) || (!is_enabled(f_cv_upper_boundary)) ) {
    // Return false if answer is unknown at this time
    return false;
  }

  return periodic_boundaries(lower_boundary, upper_boundary);
}


cvm::real colvar::dist2(colvarvalue const &x1,
                         colvarvalue const &x2) const
{
  if ( is_enabled(f_cv_scripted) || is_enabled(f_cv_custom_function) ) {
    if (is_enabled(f_cv_periodic) && is_enabled(f_cv_scalar)) {
      cvm::real diff = x1.real_value - x2.real_value;
      const cvm::real period_lower_boundary = wrap_center - period / 2.0;
      const cvm::real period_upper_boundary = wrap_center + period / 2.0;
      diff = (diff < period_lower_boundary ? diff + period : ( diff > period_upper_boundary ? diff - period : diff));
      return diff * diff;
    }
  }
  if (is_enabled(f_cv_homogeneous)) {
    return (cvcs[0])->dist2(x1, x2);
  } else {
    return x1.dist2(x2);
  }
}

colvarvalue colvar::dist2_lgrad(colvarvalue const &x1,
                                 colvarvalue const &x2) const
{
  if ( is_enabled(f_cv_scripted) || is_enabled(f_cv_custom_function) ) {
    if (is_enabled(f_cv_periodic) && is_enabled(f_cv_scalar)) {
      cvm::real diff = x1.real_value - x2.real_value;
      const cvm::real period_lower_boundary = wrap_center - period / 2.0;
      const cvm::real period_upper_boundary = wrap_center + period / 2.0;
      diff = (diff < period_lower_boundary ? diff + period : ( diff > period_upper_boundary ? diff - period : diff));
      return 2.0 * diff;
    }
  }
  if (is_enabled(f_cv_homogeneous)) {
    return (cvcs[0])->dist2_lgrad(x1, x2);
  } else {
    return x1.dist2_grad(x2);
  }
}

colvarvalue colvar::dist2_rgrad(colvarvalue const &x1,
                                 colvarvalue const &x2) const
{
  if ( is_enabled(f_cv_scripted) || is_enabled(f_cv_custom_function) ) {
    if (is_enabled(f_cv_periodic) && is_enabled(f_cv_scalar)) {
      cvm::real diff = x1.real_value - x2.real_value;
      const cvm::real period_lower_boundary = wrap_center - period / 2.0;
      const cvm::real period_upper_boundary = wrap_center + period / 2.0;
      diff = (diff < period_lower_boundary ? diff + period : ( diff > period_upper_boundary ? diff - period : diff));
      return (-2.0) * diff;
    }
  }
  if (is_enabled(f_cv_homogeneous)) {
    return (cvcs[0])->dist2_rgrad(x1, x2);
  } else {
    return x2.dist2_grad(x1);
  }
}


void colvar::wrap(colvarvalue &x_unwrapped) const
{
  if (!is_enabled(f_cv_periodic)) {
    return;
  }

  if ( is_enabled(f_cv_scripted) || is_enabled(f_cv_custom_function) ) {
    // Scripted functions do their own wrapping, as cvcs might not be periodic
    cvm::real shift = cvm::floor((x_unwrapped.real_value - wrap_center) /
                                 period + 0.5);
    x_unwrapped.real_value -= shift * period;
  } else {
    cvcs[0]->wrap(x_unwrapped);
  }
}


// ******************** INPUT FUNCTIONS ********************

std::istream & colvar::read_state(std::istream &is)
{
  auto const start_pos = is.tellg();

  std::string conf;
  if ( !(is >> colvarparse::read_block("colvar", &conf)) ||
       (check_matching_state(conf) != COLVARS_OK) ) {
    // this is not a colvar block
    is.clear();
    is.seekg(start_pos);
    is.setstate(std::ios::failbit);
    return is;
  }

  if (!matching_state) {
    // No errors reading, but this state is not for this colvar; rewind
    is.seekg(start_pos);
    return is;
  }

  if (set_state_params(conf) != COLVARS_OK) {
    is.clear();
    is.seekg(start_pos);
    is.setstate(std::ios::failbit);
  }

  return is;
}


int colvar::check_matching_state(std::string const &conf)
{
  std::string check_name = "";
  get_keyval(conf, "name", check_name, std::string(""), colvarparse::parse_silent);

  if (check_name.size() == 0) {
    return cvm::error("Error: Collective variable in the "
                      "state file without any identifier.\n", COLVARS_INPUT_ERROR);
  }

  if (check_name != name)  {
    if (cvm::debug()) {
      cvm::log("Ignoring state of colvar \""+check_name+
               "\": this colvar is named \""+name+"\".\n");
    }
    matching_state = false;
  } else {
    matching_state = true;
  }

  return COLVARS_OK;
}


int colvar::set_state_params(std::string const &conf)
{
  int error_code = COLVARS_OK;
  if ( !(get_keyval(conf, "x", x, x, colvarparse::parse_silent)) ) {
    error_code |= cvm::error("Error: restart file does not contain "
                             "the value of the colvar \""+
                             name+"\" .\n", COLVARS_INPUT_ERROR);
  } else {
    cvm::log("Restarting collective variable \""+name+"\" from value: "+
             cvm::to_str(x)+"\n");
    x_restart = x;
    after_restart = true;
  }

  if (is_enabled(f_cv_extended_Lagrangian)) {
    if ( !(get_keyval(conf, "extended_x", x_ext,
                      colvarvalue(x.type()), colvarparse::parse_silent)) ||
         !(get_keyval(conf, "extended_v", v_ext,
                      colvarvalue(x.type()), colvarparse::parse_silent)) ) {
      error_code |= cvm::error("Error: restart file does not contain "
                               "\"extended_x\" or \"extended_v\" for the colvar \""+
                               name+"\", but you requested \"extendedLagrangian\".\n",
                               COLVARS_INPUT_ERROR);
    }
    x_reported = x_ext;
  } else {
    x_reported = x;
  }

  if (is_enabled(f_cv_output_velocity)) {

    if ( !(get_keyval(conf, "v", v_fdiff,
                      colvarvalue(x.type()), colvarparse::parse_silent)) ) {
      error_code |= cvm::error("Error: restart file does not contain "
                               "the velocity for the colvar \""+
                               name+"\", but you requested \"outputVelocity\".\n",
                               COLVARS_INPUT_ERROR);
    }

    if (is_enabled(f_cv_extended_Lagrangian)) {
      v_reported = v_ext;
    } else {
      v_reported = v_fdiff;
    }
  }

  return error_code;
}


cvm::memory_stream &colvar::read_state(cvm::memory_stream &is)
{
  auto const start_pos = is.tellg();
  std::string key, data;
  if (is >> key) {
    if (key == "colvar") {
      // Read a formatted config string, then read the state parameters from it
      if (is >> data) {
        if (set_state_params(data) == COLVARS_OK) {
          return is;
        }
      }
    }
  }

  auto const error_pos = is.tellg();

  is.clear();
  is.seekg(start_pos);
  is.setstate(std::ios::failbit);

  std::string error_msg("Error: in reading state data for colvar \"" + name + " at position " +
                        cvm::to_str(error_pos) + " in unformatted stream.\n");
  if (key.size() && key != "colvar") {
    error_msg += "; the keyword read was \"" + key + "\", but \"colvar\" was expected";
  }
  if (data.size()) {
    error_msg += "; the configuration string read was not recognized";
  }
  error_msg += ".\n";
  cvm::error(error_msg, COLVARS_INPUT_ERROR);
  return is;
}


std::istream & colvar::read_traj(std::istream &is)
{
  std::streampos const start_pos = is.tellg();

  if (is_enabled(f_cv_output_value)) {

    if (!(is >> x)) {
      cvm::log("Error: in reading the value of colvar \""+
                this->name+"\" from trajectory.\n");
      is.clear();
      is.seekg(start_pos);
      is.setstate(std::ios::failbit);
      return is;
    }

    if (is_enabled(f_cv_extended_Lagrangian)) {
      is >> x_ext;
      x_reported = x_ext;
    } else {
      x_reported = x;
    }
  }

  if (is_enabled(f_cv_output_velocity)) {

    is >> v_fdiff;

    if (is_enabled(f_cv_extended_Lagrangian)) {
      is >> v_ext;
      v_reported = v_ext;
    } else {
      v_reported = v_fdiff;
    }
  }

  if (is_enabled(f_cv_output_total_force)) {
    is >> ft;
    ft_reported = ft;
  }

  if (is_enabled(f_cv_output_applied_force)) {
    is >> f;
  }

  return is;
}


// ******************** OUTPUT FUNCTIONS ********************

std::ostream & colvar::write_state(std::ostream &os) const
{
  os << "colvar {\n" << get_state_params() << "}\n\n";

  if (runave_outfile.size() > 0) {
    cvm::main()->proxy->flush_output_stream(runave_outfile);
  }

  return os;
}


std::string const colvar::get_state_params() const
{
  std::ostringstream os;

  os << "  name " << name << "\n"
     << "  x "
     << std::setprecision(cvm::cv_prec)
     << std::setw(cvm::cv_width)
     << x << "\n";

  if (is_enabled(f_cv_output_velocity)) {
    os << "  v "
       << std::setprecision(cvm::cv_prec)
       << std::setw(cvm::cv_width)
       << v_reported << "\n";
  }

  if (is_enabled(f_cv_extended_Lagrangian)) {
    os << "  extended_x "
       << std::setprecision(cvm::cv_prec)
       << std::setw(cvm::cv_width)
       << x_reported << "\n"
       << "  extended_v "
       << std::setprecision(cvm::cv_prec)
       << std::setw(cvm::cv_width)
       << v_reported << "\n";
  }

  return os.str();
}


cvm::memory_stream & colvar::write_state(cvm::memory_stream &os) const
{
  os << std::string("colvar") << get_state_params();

  if (runave_outfile.size() > 0) {
    cvm::main()->proxy->flush_output_stream(runave_outfile);
  }

  return os;
}


std::ostream & colvar::write_traj_label(std::ostream & os)
{
  size_t const this_cv_width = x.output_width(cvm::cv_width);

  os << " ";

  if (is_enabled(f_cv_output_value)) {

    os << " "
       << cvm::wrap_string(this->name, this_cv_width);

    if (is_enabled(f_cv_extended_Lagrangian) && !is_enabled(f_cv_external)) {
      // extended DOF
      os << " r_"
         << cvm::wrap_string(this->name, this_cv_width-2);
    }
  }

  if (is_enabled(f_cv_output_velocity)) {

    os << " v_"
       << cvm::wrap_string(this->name, this_cv_width-2);

    if (is_enabled(f_cv_extended_Lagrangian) && !is_enabled(f_cv_external)) {
      // extended DOF
      os << " vr_"
         << cvm::wrap_string(this->name, this_cv_width-3);
    }
  }

  if (is_enabled(f_cv_output_energy)) {
    os << " Ep_"
       << cvm::wrap_string(this->name, this_cv_width-3)
       << " Ek_"
       << cvm::wrap_string(this->name, this_cv_width-3);
  }

  if (is_enabled(f_cv_output_total_force)) {
    os << " ft_"
       << cvm::wrap_string(this->name, this_cv_width-3);
  }

  if (is_enabled(f_cv_output_applied_force)) {
    os << " fa_"
       << cvm::wrap_string(this->name, this_cv_width-3);
  }

  return os;
}


std::ostream & colvar::write_traj(std::ostream &os)
{
  os << " ";
  if (is_enabled(f_cv_output_value)) {

    if (is_enabled(f_cv_extended_Lagrangian) && !is_enabled(f_cv_external)) {
      os << " "
         << std::setprecision(cvm::cv_prec) << std::setw(cvm::cv_width)
         << x;
    }

    os << " "
       << std::setprecision(cvm::cv_prec) << std::setw(cvm::cv_width)
       << x_reported;
  }

  if (is_enabled(f_cv_output_velocity)) {

    if (is_enabled(f_cv_extended_Lagrangian) && !is_enabled(f_cv_external)) {
      os << " "
         << std::setprecision(cvm::cv_prec) << std::setw(cvm::cv_width)
         << v_fdiff;
    }

    os << " "
       << std::setprecision(cvm::cv_prec) << std::setw(cvm::cv_width)
       << v_reported;
  }

  if (is_enabled(f_cv_output_energy)) {
    os << " "
       << std::setprecision(cvm::cv_prec) << std::setw(cvm::cv_width)
       << potential_energy
       << " "
       << kinetic_energy;
  }


  if (is_enabled(f_cv_output_total_force)) {
    os << " "
       << std::setprecision(cvm::cv_prec) << std::setw(cvm::cv_width)
       << ft_reported;
  }

  if (is_enabled(f_cv_output_applied_force)) {
    os << " "
       << std::setprecision(cvm::cv_prec) << std::setw(cvm::cv_width)
       << applied_force();
  }

  return os;
}


int colvar::write_output_files()
{
  int error_code = COLVARS_OK;

  if (is_enabled(f_cv_corrfunc)) {
    if (acf.size()) {
      if (acf_outfile.size() == 0) {
        acf_outfile = std::string(cvm::output_prefix()+"."+this->name+
                                  ".corrfunc.dat");
      }
      cvm::log("Writing correlation function to file \""+acf_outfile+"\".\n");
      cvm::backup_file(acf_outfile.c_str());
      std::ostream &acf_os = cvm::proxy->output_stream(acf_outfile,
                                                       "colvar ACF file");
      if (!acf_os) {
        error_code |= COLVARS_FILE_ERROR;
      } else {
        error_code |= write_acf(acf_os);
      }
      cvm::proxy->close_output_stream(acf_outfile);
    }
  }

  return error_code;
}



// ******************** ANALYSIS FUNCTIONS ********************

int colvar::analyze()
{
  int error_code = COLVARS_OK;

  if (is_enabled(f_cv_runave)) {
    error_code |= calc_runave();
  }

  if (is_enabled(f_cv_corrfunc)) {
    error_code |= calc_acf();
  }

  return error_code;
}


inline void history_add_value(size_t const           &history_length,
                              std::list<colvarvalue> &history,
                              colvarvalue const      &new_value)
{
  history.push_front(new_value);
  if (history.size() > history_length)
    history.pop_back();
}


inline void history_incr(std::list< std::list<colvarvalue> >           &history,
                         std::list< std::list<colvarvalue> >::iterator &history_p)
{
  if ((++history_p) == history.end())
    history_p = history.begin();
}


int colvar::calc_acf()
{
  // using here an acf_stride-long list of vectors for either
  // coordinates (acf_x_history) or velocities (acf_v_history); each vector can
  // contain up to acf_length values, which are contiguous in memory
  // representation but separated by acf_stride in the time series;
  // the pointer to each vector is changed at every step

  colvar const *cfcv = cvm::colvar_by_name(acf_colvar_name);
  if (cfcv == NULL) {
    return cvm::error("Error: collective variable \""+acf_colvar_name+
                      "\" is not defined at this time.\n", COLVARS_INPUT_ERROR);
  }

  if (acf_x_history.empty() && acf_v_history.empty()) {

    // first-step operations

    if (colvarvalue::check_types(cfcv->value(), value())) {
      cvm::error("Error: correlation function between \""+cfcv->name+
                 "\" and \""+this->name+"\" cannot be calculated, "
                 "because their value types are different.\n",
                 COLVARS_INPUT_ERROR);
    }
    acf_nframes = 0;

    cvm::log("Colvar \""+this->name+"\": initializing correlation function "
             "calculation.\n");

    if (acf.size() < acf_length+1)
      acf.resize(acf_length+1, 0.0);

    size_t i;
    switch (acf_type) {

    case acf_vel:
      // allocate space for the velocities history
      for (i = 0; i < acf_stride; i++) {
        acf_v_history.push_back(std::list<colvarvalue>());
      }
      acf_v_history_p = acf_v_history.begin();
      break;

    case acf_coor:
    case acf_p2coor:
      // allocate space for the coordinates history
      for (i = 0; i < acf_stride; i++) {
        acf_x_history.push_back(std::list<colvarvalue>());
      }
      acf_x_history_p = acf_x_history.begin();
      break;

    case acf_notset:
    default:
      break;
    }

  } else if (cvm::step_relative() > prev_timestep) {

    switch (acf_type) {

    case acf_vel:

      calc_vel_acf((*acf_v_history_p), cfcv->velocity());
      history_add_value(acf_length+acf_offset, *acf_v_history_p,
                        cfcv->velocity());
      history_incr(acf_v_history, acf_v_history_p);
      break;

    case acf_coor:

      calc_coor_acf((*acf_x_history_p), cfcv->value());
      history_add_value(acf_length+acf_offset, *acf_x_history_p,
                        cfcv->value());
      history_incr(acf_x_history, acf_x_history_p);
      break;

    case acf_p2coor:

      calc_p2coor_acf((*acf_x_history_p), cfcv->value());
      history_add_value(acf_length+acf_offset, *acf_x_history_p,
                        cfcv->value());
      history_incr(acf_x_history, acf_x_history_p);
      break;

    case acf_notset:
    default:
      break;
    }
  }

  return COLVARS_OK;
}


void colvar::calc_vel_acf(std::list<colvarvalue> &v_list,
                          colvarvalue const      &v)
{
  // loop over stored velocities and add to the ACF, but only if the
  // length is sufficient to hold an entire row of ACF values
  if (v_list.size() >= acf_length+acf_offset) {
    std::list<colvarvalue>::iterator  vs_i = v_list.begin();
    std::vector<cvm::real>::iterator acf_i = acf.begin();

    for (size_t i = 0; i < acf_offset; i++)
      ++vs_i;

    // current vel with itself
    *(acf_i) += v.norm2();
    ++acf_i;

    // inner products of previous velocities with current (acf_i and
    // vs_i are updated)
    colvarvalue::inner_opt(v, vs_i, v_list.end(), acf_i);

    acf_nframes++;
  }
}


void colvar::calc_coor_acf(std::list<colvarvalue> &x_list,
                           colvarvalue const &x_now)
{
  // same as above but for coordinates
  if (x_list.size() >= acf_length+acf_offset) {
    std::list<colvarvalue>::iterator  xs_i = x_list.begin();
    std::vector<cvm::real>::iterator acf_i = acf.begin();

    for (size_t i = 0; i < acf_offset; i++)
      ++xs_i;

    *(acf_i++) += x.norm2();

    colvarvalue::inner_opt(x_now, xs_i, x_list.end(), acf_i);

    acf_nframes++;
  }
}


void colvar::calc_p2coor_acf(std::list<colvarvalue> &x_list,
                             colvarvalue const &x_now)
{
  // same as above but with second order Legendre polynomial instead
  // of just the scalar product
  if (x_list.size() >= acf_length+acf_offset) {
    std::list<colvarvalue>::iterator  xs_i = x_list.begin();
    std::vector<cvm::real>::iterator acf_i = acf.begin();

    for (size_t i = 0; i < acf_offset; i++)
      ++xs_i;

    // value of P2(0) = 1
    *(acf_i++) += 1.0;

    colvarvalue::p2leg_opt(x_now, xs_i, x_list.end(), acf_i);

    acf_nframes++;
  }
}


int colvar::write_acf(std::ostream &os)
{
  if (!acf_nframes) {
    return COLVARS_OK;
  }

  os.setf(std::ios::scientific, std::ios::floatfield);
  os << "# ";
  switch (acf_type) {
  case acf_vel:
    os << "Velocity";
    break;
  case acf_coor:
    os << "Coordinate";
    break;
  case acf_p2coor:
    os << "Coordinate (2nd Legendre poly)";
    break;
  case acf_notset:
  default:
    break;
  }

  if (acf_colvar_name == name) {
    os << " autocorrelation function for variable \""
       << this->name << "\"\n";
  } else {
    os << " correlation function between variables \"" //
       << this->name << "\" and \"" << acf_colvar_name << "\"\n";
  }

  os << "# Number of samples = ";
  if (acf_normalize) {
    os << (acf_nframes-1) << " (one DoF is used for normalization)\n";
  } else {
    os << acf_nframes << "\n";
  }

  os << "# " << cvm::wrap_string("step", cvm::it_width-2) << " "
     << cvm::wrap_string("corrfunc(step)", cvm::cv_width) << "\n";

  cvm::real const acf_norm = acf.front() / cvm::real(acf_nframes);

  std::vector<cvm::real>::iterator acf_i;
  size_t it = acf_offset;
  for (acf_i = acf.begin(); acf_i != acf.end(); ++acf_i) {
    os << std::setw(cvm::it_width) << acf_stride * (it++) << " "
       << std::setprecision(cvm::cv_prec)
       << std::setw(cvm::cv_width)
       << ( acf_normalize ?
            (*acf_i)/(acf_norm * cvm::real(acf_nframes)) :
            (*acf_i)/(cvm::real(acf_nframes)) ) << "\n";
  }

  return os.good() ? COLVARS_OK : COLVARS_FILE_ERROR;
}


int colvar::calc_runave()
{
  int error_code = COLVARS_OK;
  colvarproxy *proxy = cvm::main()->proxy;

  if (x_history.empty()) {

    runave.type(value().type());
    runave.reset();

    // first-step operationsf

    if (cvm::debug())
      cvm::log("Colvar \""+this->name+
                "\": initializing running average calculation.\n");

    acf_nframes = 0;

    x_history.push_back(std::list<colvarvalue>());
    x_history_p = x_history.begin();

  } else {

    if ( (cvm::step_relative() % runave_stride) == 0 &&
         (cvm::step_relative() > prev_timestep) ) {

      if ((*x_history_p).size() >= runave_length-1) {

        if (runave_outfile.size() == 0) {
          runave_outfile = std::string(cvm::output_prefix()+"."+
                                       this->name+".runave.traj");
        }

        if (! proxy->output_stream_exists(runave_outfile)) {
          size_t const this_cv_width = x.output_width(cvm::cv_width);
          std::ostream &runave_os = proxy->output_stream(runave_outfile,
                                                         "colvar running average");
          runave_os.setf(std::ios::scientific, std::ios::floatfield);
          runave_os << "# " << cvm::wrap_string("step", cvm::it_width-2)
                    << "   "
                    << cvm::wrap_string("running average", this_cv_width)
                    << " "
                    << cvm::wrap_string("running stddev", this_cv_width)
                    << "\n";
        }

        runave = x;
        std::list<colvarvalue>::iterator xs_i;
        for (xs_i = (*x_history_p).begin();
             xs_i != (*x_history_p).end(); ++xs_i) {
          runave += (*xs_i);
        }
        runave *= 1.0 / cvm::real(runave_length);
        runave.apply_constraints();

        runave_variance = 0.0;
        runave_variance += this->dist2(x, runave);
        for (xs_i = (*x_history_p).begin();
             xs_i != (*x_history_p).end(); ++xs_i) {
          runave_variance += this->dist2(x, (*xs_i));
        }
        runave_variance *= 1.0 / cvm::real(runave_length-1);

        if (runave_outfile.size() > 0) {
          std::ostream &runave_os =
              proxy->output_stream(runave_outfile, "running average output file");
          runave_os << std::setw(cvm::it_width) << cvm::step_relative() << "   "
                    << std::setprecision(cvm::cv_prec) << std::setw(cvm::cv_width) << runave << " "
                    << std::setprecision(cvm::cv_prec) << std::setw(cvm::cv_width)
                    << cvm::sqrt(runave_variance) << "\n";
        }
      }

      history_add_value(runave_length, *x_history_p, x);
    }
  }

  return error_code;
}

// Static members

std::vector<colvardeps::feature *> colvar::cv_features;<|MERGE_RESOLUTION|>--- conflicted
+++ resolved
@@ -890,15 +890,12 @@
 #ifdef LEPTON
   add_component_type<customColvar>("CV with support of the Lepton custom function", "customColvar");
 #endif
-<<<<<<< HEAD
-  error_code |= init_components_type<neuralNetwork>(conf, "neural network CV for other CVs", "NeuralNetwork");
+
+  add_component_type<neuralNetwork>("neural network CV for other CVs", "neuralNetwork");
+
 #ifdef TORCH
-  error_code |= init_components_type<torchANN>(conf, "CV defined by PyTorch artifical neural network models", "torchANN");
+  add_component_type<torchANN>("CV defined by PyTorch artifical neural network models", "torchANN");
 #endif
-  error_code |= init_components_type<map_total>(conf, "total value of atomic map", "mapTotal");
-=======
-
-  add_component_type<neuralNetwork>("neural network CV for other CVs", "neuralNetwork");
 
   if (proxy->check_volmaps_available() == COLVARS_OK) {
     add_component_type<map_total>("total value of atomic map", "mapTotal");
@@ -914,7 +911,6 @@
   if (global_cvc_map.empty()) {
     define_component_types();
   }
->>>>>>> f8ed1694
 
   // iterate over all available CVC in the map
   for (auto it = global_cvc_map.begin(); it != global_cvc_map.end(); ++it) {
