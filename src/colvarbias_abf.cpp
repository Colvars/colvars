// -*- c++ -*-

// This file is part of the Collective Variables module (Colvars).
// The original version of Colvars and its updates are located at:
// https://github.com/Colvars/colvars
// Please update all Colvars source files before making any changes.
// If you wish to distribute your changes, please submit them to the
// Colvars repository at GitHub.

#include "colvarmodule.h"
#include "colvarproxy.h"
#include "colvar.h"
#include "colvarbias_abf.h"


colvarbias_abf::colvarbias_abf(char const *key)
  : colvarbias(key),
    b_UI_estimator(false),
    b_CZAR_estimator(false),
    pabf_freq(0),
    system_force(NULL),
    gradients(NULL),
    samples(NULL),
    pmf(NULL),
    z_gradients(NULL),
    z_samples(NULL),
    czar_gradients(NULL),
    czar_pmf(NULL),
    last_gradients(NULL),
    last_samples(NULL)
{
}

int colvarbias_abf::init(std::string const &conf)
{
  colvarbias::init(conf);

  enable(f_cvb_scalar_variables);
  enable(f_cvb_calc_pmf);

  // TODO relax this in case of VMD plugin
  if (cvm::temperature() == 0.0)
    cvm::log("WARNING: ABF should not be run without a thermostat or at 0 Kelvin!\n");

  // ************* parsing general ABF options ***********************

  get_keyval_feature((colvarparse *)this, conf, "applyBias",  f_cvb_apply_force, true);
  if (!is_enabled(f_cvb_apply_force)){
    cvm::log("WARNING: ABF biases will *not* be applied!\n");
  }

  get_keyval(conf, "updateBias",  update_bias, true);
  if (update_bias) {
    enable(f_cvb_history_dependent);
  } else {
    cvm::log("WARNING: ABF biases will *not* be updated!\n");
  }

  get_keyval(conf, "hideJacobian", hide_Jacobian, false);
  if (hide_Jacobian) {
    cvm::log("Jacobian (geometric) forces will be handled internally.\n");
  } else {
    cvm::log("Jacobian (geometric) forces will be included in reported free energy gradients.\n");
  }

  get_keyval(conf, "fullSamples", full_samples, 200);
  if ( full_samples <= 1 ) full_samples = 1;
  min_samples = full_samples / 2;
  // full_samples - min_samples >= 1 is guaranteed

  get_keyval(conf, "inputPrefix",  input_prefix, std::vector<std::string>());
  get_keyval(conf, "outputFreq", output_freq, cvm::restart_out_freq);
  get_keyval(conf, "historyFreq", history_freq, 0);
  b_history_files = (history_freq > 0);

  // shared ABF
  get_keyval(conf, "shared", shared_on, false);
  if (shared_on) {
    if (!cvm::replica_enabled() || cvm::replica_num() <= 1) {
      cvm::error("Error: shared ABF requires more than one replica.");
      return COLVARS_ERROR;
    }
    cvm::log("shared ABF will be applied among "+ cvm::to_str(cvm::replica_num()) + " replicas.\n");
    if (cvm::proxy->smp_enabled() == COLVARS_OK) {
      cvm::error("Error: shared ABF is currently not available with SMP parallelism; "
                 "please set \"SMP off\" at the top of the Colvars configuration file.\n",
                 COLVARS_NOT_IMPLEMENTED);
      return COLVARS_NOT_IMPLEMENTED;
    }

    // If shared_freq is not set, we default to output_freq
    get_keyval(conf, "sharedFreq", shared_freq, output_freq);
  }

  // ************* checking the associated colvars *******************

  if (num_variables() == 0) {
    cvm::error("Error: no collective variables specified for the ABF bias.\n");
    return COLVARS_ERROR;
  }

  if (update_bias) {
    // Request calculation of total force
    if(enable(f_cvb_get_total_force)) return cvm::get_error();
  }

  bool b_extended = false;
  size_t i;
  for (i = 0; i < num_variables(); i++) {

    if (colvars[i]->value().type() != colvarvalue::type_scalar) {
      cvm::error("Error: ABF bias can only use scalar-type variables.\n");
    }
    colvars[i]->enable(f_cv_grid);
    if (hide_Jacobian) {
      colvars[i]->enable(f_cv_hide_Jacobian);
    }

    // If any colvar is extended-system, we need to collect the extended
    // system gradient
    if (colvars[i]->is_enabled(f_cv_extended_Lagrangian))
      b_extended = true;

    // Cannot mix and match coarse time steps with ABF because it gives
    // wrong total force averages - total force needs to be averaged over
    // every time step
    if (colvars[i]->get_time_step_factor() != time_step_factor) {
      cvm::error("Error: " + colvars[i]->description + " has a value of timeStepFactor ("
        + cvm::to_str(colvars[i]->get_time_step_factor()) + ") different from that of "
        + description + " (" + cvm::to_str(time_step_factor) + ").\n");
      return COLVARS_ERROR;
    }

    // Here we could check for orthogonality of the Cartesian coordinates
    // and make it just a warning if some parameter is set?
  }

  if (get_keyval(conf, "maxForce", max_force)) {
    if (max_force.size() != num_variables()) {
      cvm::error("Error: Number of parameters to maxForce does not match number of colvars.");
    }
    for (i = 0; i < num_variables(); i++) {
      if (max_force[i] < 0.0) {
        cvm::error("Error: maxForce should be non-negative.");
      }
    }
    cap_force = true;
  } else {
    cap_force = false;
  }

  bin.assign(num_variables(), 0);
  force_bin.assign(num_variables(), 0);
  system_force = new cvm::real [num_variables()];

  // Construct empty grids based on the colvars
  if (cvm::debug()) {
    cvm::log("Allocating count and free energy gradient grids.\n");
  }

  samples   = new colvar_grid_count(colvars);
  gradients = new colvar_grid_gradient(colvars);
  gradients->samples = samples;
  samples->has_parent_data = true;

  // Data for eAB F z-based estimator
  if ( b_extended ) {
    get_keyval(conf, "CZARestimator", b_CZAR_estimator, true);
    // CZAR output files for stratified eABF
    get_keyval(conf, "writeCZARwindowFile", b_czar_window_file, false,
               colvarparse::parse_silent);

    z_bin.assign(num_variables(), 0);
    z_samples   = new colvar_grid_count(colvars);
    z_samples->request_actual_value();
    z_gradients = new colvar_grid_gradient(colvars);
    z_gradients->request_actual_value();
    z_gradients->samples = z_samples;
    z_samples->has_parent_data = true;
    czar_gradients = new colvar_grid_gradient(colvars);
  }

  // For now, we integrate on-the-fly iff the grid is < 3D
  if ( num_variables() <= 3 ) {
    pmf = new integrate_potential(colvars, gradients);
    if ( b_CZAR_estimator ) {
      czar_pmf = new integrate_potential(colvars, czar_gradients);
    }
    get_keyval(conf, "integrate", b_integrate, true); // Integrate for output
    if ( num_variables() > 1 ) {
      // Projected ABF
      get_keyval(conf, "pABFintegrateFreq", pabf_freq, 0);
      // Parameters for integrating initial (and final) gradient data
      get_keyval(conf, "integrateInitMaxIterations", integrate_initial_iterations, 1e4);
      get_keyval(conf, "integrateInitTol", integrate_initial_tol, 1e-6);
      // for updating the integrated PMF on the fly
      get_keyval(conf, "integrateMaxIterations", integrate_iterations, 100);
      get_keyval(conf, "integrateTol", integrate_tol, 1e-4);
    }
  } else {
    b_integrate = false;
  }

  // For shared ABF, we store a second set of grids.
  // This used to be only if "shared" was defined,
  // but now we allow calling share externally (e.g. from Tcl).
  last_samples   = new colvar_grid_count(colvars);
  last_gradients = new colvar_grid_gradient(colvars);
  last_gradients->samples = last_samples;
  last_samples->has_parent_data = true;
  shared_last_step = -1;

  // If custom grids are provided, read them
  if ( input_prefix.size() > 0 ) {
    read_gradients_samples();
    // Update divergence to account for input data
    pmf->set_div();
  }

  // if extendedLangrangian is on, then call UI estimator
  if (b_extended) {
    get_keyval(conf, "UIestimator", b_UI_estimator, false);

    if (b_UI_estimator) {
    std::vector<double> UI_lowerboundary;
    std::vector<double> UI_upperboundary;
    std::vector<double> UI_width;
    std::vector<double> UI_krestr;

    bool UI_restart = (input_prefix.size() > 0);

    for (i = 0; i < num_variables(); i++)
    {
      UI_lowerboundary.push_back(colvars[i]->lower_boundary);
      UI_upperboundary.push_back(colvars[i]->upper_boundary);
      UI_width.push_back(colvars[i]->width);
      UI_krestr.push_back(colvars[i]->force_constant());
    }
      eabf_UI = UIestimator::UIestimator(UI_lowerboundary,
                                         UI_upperboundary,
                                         UI_width,
                                         UI_krestr,                // force constant in eABF
                                         output_prefix,              // the prefix of output files
                                         cvm::restart_out_freq,
                                         UI_restart,                    // whether restart from a .count and a .grad file
                                         input_prefix,   // the prefixes of input files
                                         cvm::temperature());
    }
  }

  cvm::log("Finished ABF setup.\n");
  return COLVARS_OK;
}

/// Destructor
colvarbias_abf::~colvarbias_abf()
{
  if (samples) {
    delete samples;
    samples = NULL;
  }

  if (gradients) {
    delete gradients;
    gradients = NULL;
  }

  if (pmf) {
    delete pmf;
    pmf = NULL;
  }

  if (z_samples) {
    delete z_samples;
    z_samples = NULL;
  }

  if (z_gradients) {
    delete z_gradients;
    z_gradients = NULL;
  }

  if (czar_gradients) {
    delete czar_gradients;
    czar_gradients = NULL;
  }

  if (czar_pmf) {
    delete czar_pmf;
    czar_pmf = NULL;
  }

  // shared ABF
  // We used to only do this if "shared" was defined,
  // but now we can call shared externally
  if (last_samples) {
    delete last_samples;
    last_samples = NULL;
  }

  if (last_gradients) {
    delete last_gradients;
    last_gradients = NULL;
  }

  if (system_force) {
    delete [] system_force;
    system_force = NULL;
  }
}


/// Update the FE gradient, compute and apply biasing force
/// also output data to disk if needed

int colvarbias_abf::update()
{
  if (cvm::debug()) cvm::log("Updating ABF bias " + this->name);

  size_t i;
  for (i = 0; i < num_variables(); i++) {
    bin[i] = samples->current_bin_scalar(i);
  }
  if (cvm::proxy->total_forces_same_step()) {
    // e.g. in LAMMPS, total forces are current
    force_bin = bin;
  }

  if (cvm::step_relative() > 0 || cvm::proxy->total_forces_same_step()) {

    if (update_bias) {
//       if (b_adiabatic_reweighting) {
//         // Update gradients non-locally based on conditional distribution of
//         // fictitious variable TODO
//
//       } else
      if (samples->index_ok(force_bin)) {
        // Only if requested and within bounds of the grid...

        for (i = 0; i < num_variables(); i++) {
          // get total forces (lagging by 1 timestep) from colvars
          // and subtract previous ABF force if necessary
          update_system_force(i);
        }
        gradients->acc_force(force_bin, system_force);
        if ( b_integrate ) {
          pmf->update_div_neighbors(force_bin);
        }
      }
    }

    if ( z_gradients && update_bias ) {
      for (i = 0; i < num_variables(); i++) {
        z_bin[i] = z_samples->current_bin_scalar(i);
      }
      if ( z_samples->index_ok(z_bin) ) {
        for (i = 0; i < num_variables(); i++) {
          // If we are outside the range of xi, the force has not been obtained above
          // the function is just an accessor, so cheap to call again anyway
          update_system_force(i);
        }
        z_gradients->acc_force(z_bin, system_force);
      }
    }

    if ( b_integrate ) {
      if ( pabf_freq && cvm::step_relative() % pabf_freq == 0 ) {
        cvm::real err;
        int iter = pmf->integrate(integrate_iterations, integrate_tol, err);
        if ( iter == integrate_iterations ) {
          cvm::log("Warning: PMF integration did not converge to " + cvm::to_str(integrate_tol)
            + " in " + cvm::to_str(integrate_iterations)
            + " steps. Residual error: " +  cvm::to_str(err));
        }
        pmf->set_zero_minimum(); // TODO: do this only when necessary
      }
    }
  }

  if (!cvm::proxy->total_forces_same_step()) {
    // e.g. in NAMD, total forces will be available for next timestep
    // hence we store the current colvar bin
    force_bin = bin;
  }

  // Reset biasing forces from previous timestep
  for (i = 0; i < num_variables(); i++) {
    colvar_forces[i].reset();
  }

  // Compute and apply the new bias, if applicable
  if (is_enabled(f_cvb_apply_force) && samples->index_ok(bin)) {

    cvm::real count = samples->value(bin);
    cvm::real fact = 1.0;

    // Factor that ensures smooth introduction of the force
    if ( count < full_samples ) {
      fact = (count < min_samples) ? 0.0 :
        (cvm::real(count - min_samples)) / (cvm::real(full_samples - min_samples));
    }

    std::vector<cvm::real>  grad(num_variables());

    if ( pabf_freq ) {
      // In projected ABF, the force is the PMF gradient estimate
      pmf->vector_gradient_finite_diff(bin, grad);
    } else {
      // Normal ABF
      gradients->vector_value(bin, grad);
    }

//     if ( b_adiabatic_reweighting) {
//       // Average of force according to conditional distribution of fictitious variable
//       // need freshly integrated PMF, gradient TODO
//     } else
    if ( fact != 0.0 ) {
      if ( (num_variables() == 1) && colvars[0]->periodic_boundaries() ) {
        // Enforce a zero-mean bias on periodic, 1D coordinates
        // in other words: boundary condition is that the biasing potential is periodic
        // This is enforced naturally if using integrated PMF
        colvar_forces[0].real_value = fact * (grad[0] - gradients->average ());
      } else {
        for (size_t i = 0; i < num_variables(); i++) {
          // subtracting the mean force (opposite of the FE gradient) means adding the gradient
          colvar_forces[i].real_value = fact * grad[i];
        }
      }
      if (cap_force) {
        for (size_t i = 0; i < num_variables(); i++) {
          if ( colvar_forces[i].real_value * colvar_forces[i].real_value > max_force[i] * max_force[i] ) {
            colvar_forces[i].real_value = (colvar_forces[i].real_value > 0 ? max_force[i] : -1.0 * max_force[i]);
          }
        }
      }
    }
  }

  // update the output prefix; TODO: move later to setup_output() function
  if (cvm::main()->num_biases_feature(colvardeps::f_cvb_calc_pmf) == 1) {
    // This is the only bias computing PMFs
    output_prefix = cvm::output_prefix();
  } else {
    output_prefix = cvm::output_prefix() + "." + this->name;
  }

  if (output_freq && (cvm::step_absolute() % output_freq) == 0) {
    if (cvm::debug()) cvm::log("ABF bias trying to write gradients and samples to disk");
    write_gradients_samples(output_prefix);
  }

  if (b_history_files && (cvm::step_absolute() % history_freq) == 0) {
    // file already exists iff cvm::step_relative() > 0
    // otherwise, backup and replace
    write_gradients_samples(output_prefix + ".hist", (cvm::step_relative() > 0));
  }

  if (shared_on && shared_last_step >= 0 && cvm::step_absolute() % shared_freq == 0) {
    // Share gradients and samples for shared ABF.
    replica_share();
  }

  // Prepare for the first sharing.
  if (shared_last_step < 0) {
    // Copy the current gradient and count values into last.
    last_gradients->copy_grid(*gradients);
    last_samples->copy_grid(*samples);
    shared_last_step = cvm::step_absolute();
    cvm::log("Prepared sample and gradient buffers at step "+cvm::to_str(cvm::step_absolute())+".");
  }

  // update UI estimator every step
  if (b_UI_estimator)
  {
    std::vector<double> x(num_variables(),0);
    std::vector<double> y(num_variables(),0);
    for (size_t i = 0; i < num_variables(); i++)
    {
      x[i] = colvars[i]->actual_value();
      y[i] = colvars[i]->value();
    }
    eabf_UI.update_output_filename(output_prefix);
    eabf_UI.update(cvm::step_absolute(), x, y);
  }

  /// Add the bias energy for 1D ABF
<<<<<<< HEAD
  bias_energy = calc_abf_energy();
=======
  bias_energy = calc_energy(NULL);
>>>>>>> 175ff685

  return COLVARS_OK;
}


int colvarbias_abf::replica_share() {

  if ( !cvm::replica_enabled() ) {
    cvm::error("Error: shared ABF: No replicas.\n");
    return COLVARS_ERROR;
  }
  // We must have stored the last_gradients and last_samples.
  if (shared_last_step < 0 ) {
    cvm::error("Error: shared ABF: Tried to apply shared ABF before any sampling had occurred.\n");
    return COLVARS_ERROR;
  }

  // Share gradients for shared ABF.
  cvm::log("shared ABF: Sharing gradient and samples among replicas at step "+cvm::to_str(cvm::step_absolute()) );

  // Count of data items.
  size_t data_n = gradients->raw_data_num();
  size_t samp_start = data_n*sizeof(cvm::real);
  size_t msg_total = data_n*sizeof(size_t) + samp_start;
  char* msg_data = new char[msg_total];

  if (cvm::replica_index() == 0) {
    int p;
    // Replica 0 collects the delta gradient and count from the others.
    for (p = 1; p < cvm::replica_num(); p++) {
      // Receive the deltas.
      cvm::replica_comm_recv(msg_data, msg_total, p);

      // Map the deltas from the others into the grids.
      last_gradients->raw_data_in((cvm::real*)(&msg_data[0]));
      last_samples->raw_data_in((size_t*)(&msg_data[samp_start]));

      // Combine the delta gradient and count of the other replicas
      // with Replica 0's current state (including its delta).
      gradients->add_grid( *last_gradients );
      samples->add_grid( *last_samples );
    }

    // Now we must send the combined gradient to the other replicas.
    gradients->raw_data_out((cvm::real*)(&msg_data[0]));
    samples->raw_data_out((size_t*)(&msg_data[samp_start]));
    for (p = 1; p < cvm::replica_num(); p++) {
      cvm::replica_comm_send(msg_data, msg_total, p);
    }

  } else {
    // All other replicas send their delta gradient and count.
    // Calculate the delta gradient and count.
    last_gradients->delta_grid(*gradients);
    last_samples->delta_grid(*samples);

    // Cast the raw char data to the gradient and samples.
    last_gradients->raw_data_out((cvm::real*)(&msg_data[0]));
    last_samples->raw_data_out((size_t*)(&msg_data[samp_start]));
    cvm::replica_comm_send(msg_data, msg_total, 0);

    // We now receive the combined gradient from Replica 0.
    cvm::replica_comm_recv(msg_data, msg_total, 0);
    // We sync to the combined gradient computed by Replica 0.
    gradients->raw_data_in((cvm::real*)(&msg_data[0]));
    samples->raw_data_in((size_t*)(&msg_data[samp_start]));
  }

  // Without a barrier it's possible that one replica starts
  // share 2 when other replicas haven't finished share 1.
  cvm::replica_comm_barrier();
  // Done syncing the replicas.
  delete[] msg_data;

  // Copy the current gradient and count values into last.
  last_gradients->copy_grid(*gradients);
  last_samples->copy_grid(*samples);
  shared_last_step = cvm::step_absolute();

  return COLVARS_OK;
}



void colvarbias_abf::write_gradients_samples(const std::string &prefix, bool append)
{
  std::string  samples_out_name = prefix + ".count";
  std::string  gradients_out_name = prefix + ".grad";
  std::ios::openmode mode = (append ? std::ios::app : std::ios::out);

  std::ostream *samples_os =
    cvm::proxy->output_stream(samples_out_name, mode);
  if (!samples_os) return;
  samples->write_multicol(*samples_os);
  cvm::proxy->close_output_stream(samples_out_name);

  // In dimension higher than 2, dx is easier to handle and visualize
  if (num_variables() > 2) {
    std::string  samples_dx_out_name = prefix + ".count.dx";
    std::ostream *samples_dx_os = cvm::proxy->output_stream(samples_dx_out_name, mode);
    if (!samples_os) return;
    samples->write_opendx(*samples_dx_os);
    *samples_dx_os << std::endl;
    cvm::proxy->close_output_stream(samples_dx_out_name);
  }

  std::ostream *gradients_os =
    cvm::proxy->output_stream(gradients_out_name, mode);
  if (!gradients_os) return;
  gradients->write_multicol(*gradients_os);
  cvm::proxy->close_output_stream(gradients_out_name);

  if (b_integrate) {
    // Do numerical integration (to high precision) and output a PMF
    cvm::real err;
    pmf->integrate(integrate_initial_iterations, integrate_initial_tol, err);
    pmf->set_zero_minimum();

    std::string  pmf_out_name = prefix + ".pmf";
    std::ostream *pmf_os = cvm::proxy->output_stream(pmf_out_name, mode);
    if (!pmf_os) return;
    pmf->write_multicol(*pmf_os);

    // In dimension higher than 2, dx is easier to handle and visualize
    if (num_variables() > 2) {
      std::string  pmf_dx_out_name = prefix + ".pmf.dx";
      std::ostream *pmf_dx_os = cvm::proxy->output_stream(pmf_dx_out_name, mode);
      if (!pmf_dx_os) return;
      pmf->write_opendx(*pmf_dx_os);
      *pmf_dx_os << std::endl;
      cvm::proxy->close_output_stream(pmf_dx_out_name);
    }

    *pmf_os << std::endl;
    cvm::proxy->close_output_stream(pmf_out_name);
  }

  if (b_CZAR_estimator) {
    // Write eABF CZAR-related quantities

    std::string  z_samples_out_name = prefix + ".zcount";

    std::ostream *z_samples_os =
      cvm::proxy->output_stream(z_samples_out_name, mode);
    if (!z_samples_os) return;
    z_samples->write_multicol(*z_samples_os);
    cvm::proxy->close_output_stream(z_samples_out_name);

    if (b_czar_window_file) {
      std::string  z_gradients_out_name = prefix + ".zgrad";

      std::ostream *z_gradients_os =
        cvm::proxy->output_stream(z_gradients_out_name, mode);
      if (!z_gradients_os) return;
      z_gradients->write_multicol(*z_gradients_os);
      cvm::proxy->close_output_stream(z_gradients_out_name);
    }

    // Calculate CZAR estimator of gradients
    for (std::vector<int> ix = czar_gradients->new_index();
          czar_gradients->index_ok(ix); czar_gradients->incr(ix)) {
      for (size_t n = 0; n < czar_gradients->multiplicity(); n++) {
        czar_gradients->set_value(ix, z_gradients->value_output(ix, n)
          - cvm::temperature() * cvm::boltzmann() * z_samples->log_gradient_finite_diff(ix, n), n);
      }
    }

    std::string  czar_gradients_out_name = prefix + ".czar.grad";

    std::ostream *czar_gradients_os =
      cvm::proxy->output_stream(czar_gradients_out_name, mode);
    if (!czar_gradients_os) return;
    czar_gradients->write_multicol(*czar_gradients_os);
    cvm::proxy->close_output_stream(czar_gradients_out_name);

    if (b_integrate) {
      // Do numerical integration (to high precision) and output a PMF
      cvm::real err;
      czar_pmf->set_div();
      czar_pmf->integrate(integrate_initial_iterations, integrate_initial_tol, err);
      czar_pmf->set_zero_minimum();

      std::string  czar_pmf_out_name = prefix + ".czar.pmf";
      std::ostream *czar_pmf_os = cvm::proxy->output_stream(czar_pmf_out_name, mode);
      if (!czar_pmf_os) return;
      czar_pmf->write_multicol(*czar_pmf_os);

      // In dimension higher than 2, dx is easier to handle and visualize
      if (num_variables() > 2) {
        std::string  czar_pmf_dx_out_name = prefix + ".czar.pmf.dx";
        std::ostream *czar_pmf_dx_os = cvm::proxy->output_stream(czar_pmf_dx_out_name, mode);
        if (!czar_pmf_dx_os) return;
        czar_pmf->write_opendx(*czar_pmf_dx_os);
        *czar_pmf_dx_os << std::endl;
        cvm::proxy->close_output_stream(czar_pmf_dx_out_name);
      }

      *czar_pmf_os << std::endl;
      cvm::proxy->close_output_stream(czar_pmf_out_name);
    }
  }
  return;
}


// For Tcl implementation of selection rules.
/// Give the total number of bins for a given bias.
int colvarbias_abf::bin_num() {
  return samples->number_of_points(0);
}
/// Calculate the bin index for a given bias.
int colvarbias_abf::current_bin() {
  return samples->current_bin_scalar(0);
}
/// Give the count at a given bin index.
int colvarbias_abf::bin_count(int bin_index) {
  if (bin_index < 0 || bin_index >= bin_num()) {
    cvm::error("Error: Tried to get bin count from invalid bin index "+cvm::to_str(bin_index));
    return -1;
  }
  std::vector<int> ix(1,(int)bin_index);
  return samples->value(ix);
}


void colvarbias_abf::read_gradients_samples()
{
  std::string samples_in_name, gradients_in_name, z_samples_in_name, z_gradients_in_name;

  for ( size_t i = 0; i < input_prefix.size(); i++ ) {
    samples_in_name = input_prefix[i] + ".count";
    gradients_in_name = input_prefix[i] + ".grad";
    z_samples_in_name = input_prefix[i] + ".zcount";
    z_gradients_in_name = input_prefix[i] + ".zgrad";
    // For user-provided files, the per-bias naming scheme may not apply

    std::ifstream is;

    cvm::log("Reading sample count from " + samples_in_name + " and gradient from " + gradients_in_name);
    is.open(samples_in_name.c_str());
    if (!is.is_open()) cvm::error("Error opening ABF samples file " + samples_in_name + " for reading");
    samples->read_multicol(is, true);
    is.close();
    is.clear();

    is.open(gradients_in_name.c_str());
    if (!is.is_open()) {
      cvm::error("Error opening ABF gradient file " +
                 gradients_in_name + " for reading", INPUT_ERROR);
    } else {
      gradients->read_multicol(is, true);
      is.close();
    }

    if (b_CZAR_estimator) {
      // Read eABF z-averaged data for CZAR
      cvm::log("Reading z-histogram from " + z_samples_in_name + " and z-gradient from " + z_gradients_in_name);

      is.clear();
      is.open(z_samples_in_name.c_str());
      if (!is.is_open())  cvm::error("Error opening eABF z-histogram file " + z_samples_in_name + " for reading");
      z_samples->read_multicol(is, true);
      is.close();
      is.clear();

      is.open(z_gradients_in_name.c_str());
      if (!is.is_open())  cvm::error("Error opening eABF z-gradient file " + z_gradients_in_name + " for reading");
      z_gradients->read_multicol(is, true);
      is.close();
    }
  }
  return;
}


std::ostream & colvarbias_abf::write_state_data(std::ostream& os)
{
  std::ios::fmtflags flags(os.flags());

  os.setf(std::ios::fmtflags(0), std::ios::floatfield); // default floating-point format
  os << "\nsamples\n";
  samples->write_raw(os, 8);
  os.flags(flags);

  os << "\ngradient\n";
  gradients->write_raw(os, 8);

  if (b_CZAR_estimator) {
    os.setf(std::ios::fmtflags(0), std::ios::floatfield); // default floating-point format
    os << "\nz_samples\n";
    z_samples->write_raw(os, 8);
    os.flags(flags);
    os << "\nz_gradient\n";
    z_gradients->write_raw(os, 8);
  }

  os.flags(flags);
  return os;
}


std::istream & colvarbias_abf::read_state_data(std::istream& is)
{
  if ( input_prefix.size() > 0 ) {
    cvm::error("ERROR: cannot provide both inputPrefix and a colvars state file.\n", INPUT_ERROR);
  }

  if (! read_state_data_key(is, "samples")) {
    return is;
  }
  if (! samples->read_raw(is)) {
    return is;
  }

  if (! read_state_data_key(is, "gradient")) {
    return is;
  }
  if (! gradients->read_raw(is)) {
    return is;
  }
  if (b_integrate) {
    // Update divergence to account for restart data
    pmf->set_div();
  }

  if (b_CZAR_estimator) {

    if (! read_state_data_key(is, "z_samples")) {
      return is;
    }
    if (! z_samples->read_raw(is)) {
      return is;
    }

    if (! read_state_data_key(is, "z_gradient")) {
      return is;
    }
    if (! z_gradients->read_raw(is)) {
      return is;
    }
  }

  return is;
}

int colvarbias_abf::write_output_files()
{
  write_gradients_samples(output_prefix);
  return COLVARS_OK;
}

<<<<<<< HEAD
cvm::real colvarbias_abf::calc_abf_energy()
=======
int colvarbias_abf::calc_energy(std::vector<colvarvalue> const *values)
>>>>>>> 175ff685
{
  if (values) {
    return cvm::error("colvarbias_abf::calc_energy() with an argument "
                      "is currently not implemented.\n",
                      COLVARS_NOT_IMPLEMENTED);
  }

  if (num_variables() != 1) return 0.0;

  // Get the home bin.
  int home0 = gradients->current_bin_scalar(0);
  if (home0 < 0) return 0.0;
  int home = (home0 < gradients->number_of_points(0))?home0:gradients->number_of_points(0)-1;

  // Integrate the gradient up to the home bin.
  cvm::real sum = 0.0;
  for (int i = 0; i < home; i++) {
    std::vector<int> ix(1,i);

    // Include the full_samples factor if necessary.
    int count = samples->value(ix);
    cvm::real fact = 1.0;
    if ( count < full_samples ) {
      fact = (count < min_samples) ? 0.0 :
        (cvm::real(count - min_samples)) / (cvm::real(full_samples - min_samples));
    }
    if (count > 0) sum += fact*gradients->value(ix)/count*gradients->widths[0];
  }

  // Integrate the gradient up to the current position in the home interval, a fractional portion of a bin.
  std::vector<int> ix(1,home);
  cvm::real frac = gradients->current_bin_scalar_fraction(0);
  int count = samples->value(ix);
  cvm::real fact = 1.0;
  if ( count < full_samples ) {
    fact = (count < min_samples) ? 0.0 :
      (cvm::real(count - min_samples)) / (cvm::real(full_samples - min_samples));
  }
  if (count > 0)
    sum += fact*gradients->value(ix)/count*gradients->widths[0]*frac;

  // The applied potential is the negative integral of force samples.
  return -sum;
}<|MERGE_RESOLUTION|>--- conflicted
+++ resolved
@@ -484,11 +484,7 @@
   }
 
   /// Add the bias energy for 1D ABF
-<<<<<<< HEAD
-  bias_energy = calc_abf_energy();
-=======
   bias_energy = calc_energy(NULL);
->>>>>>> 175ff685
 
   return COLVARS_OK;
 }
@@ -840,11 +836,7 @@
   return COLVARS_OK;
 }
 
-<<<<<<< HEAD
-cvm::real colvarbias_abf::calc_abf_energy()
-=======
 int colvarbias_abf::calc_energy(std::vector<colvarvalue> const *values)
->>>>>>> 175ff685
 {
   if (values) {
     return cvm::error("colvarbias_abf::calc_energy() with an argument "
@@ -855,17 +847,17 @@
   if (num_variables() != 1) return 0.0;
 
   // Get the home bin.
-  int home0 = gradients->current_bin_scalar(0);
+  unsigned int home0 = gradients->current_bin_scalar(0);
   if (home0 < 0) return 0.0;
   int home = (home0 < gradients->number_of_points(0))?home0:gradients->number_of_points(0)-1;
 
   // Integrate the gradient up to the home bin.
-  cvm::real sum = 0.0;
+  double sum = 0.0;
   for (int i = 0; i < home; i++) {
     std::vector<int> ix(1,i);
 
     // Include the full_samples factor if necessary.
-    int count = samples->value(ix);
+    unsigned int count = samples->value(ix);
     cvm::real fact = 1.0;
     if ( count < full_samples ) {
       fact = (count < min_samples) ? 0.0 :
@@ -877,7 +869,7 @@
   // Integrate the gradient up to the current position in the home interval, a fractional portion of a bin.
   std::vector<int> ix(1,home);
   cvm::real frac = gradients->current_bin_scalar_fraction(0);
-  int count = samples->value(ix);
+  unsigned int count = samples->value(ix);
   cvm::real fact = 1.0;
   if ( count < full_samples ) {
     fact = (count < min_samples) ? 0.0 :
