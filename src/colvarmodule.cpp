// -*- c++ -*-

// This file is part of the Collective Variables module (Colvars).
// The original version of Colvars and its updates are located at:
// https://github.com/Colvars/colvars
// Please update all Colvars source files before making any changes.
// If you wish to distribute your changes, please submit them to the
// Colvars repository at GitHub.

#include <iomanip>
#include <iostream>
#include <memory>
#include <vector>

#include "colvarmodule.h"
#include "colvarparse.h"
#include "colvarproxy.h"
#include "colvar.h"
#include "colvarbias.h"
#include "colvarbias_abf.h"
#include "colvarbias_alb.h"
#include "colvarbias_histogram.h"
#include "colvarbias_histogram_reweight_amd.h"
#include "colvarbias_meta.h"
#include "colvarbias_restraint.h"
#include "colvarscript.h"
#include "colvaratoms.h"
#include "colvarcomp.h"
#include "colvars_memstream.h"


/// Track usage of Colvars features
class colvarmodule::usage {

public:

  /// Constructor
  usage();

  /// Increment usage count for the given feature; return error if not found
  int cite_feature(std::string const &feature);

  /// Increment usage count for the given paper; return error if not found
  int cite_paper(std::string const &paper);

  /// Generate a report for used features (0 = URL, 1 = BibTeX)
  std::string report(int flag);

protected:

  /// Usage count for each feature
  std::map<std::string, int> feature_count_;

  /// Usage count for each cited paper
  std::map<std::string, int> paper_count_;

  /// URL for each paper
  std::map<std::string, std::string> paper_url_;

  /// BibTeX entry for each paper
  std::map<std::string, std::string> paper_bibtex_;

  /// Map code features to the relevant papers
  std::map<std::string, std::string> feature_paper_map_;

};


namespace {
  constexpr uint32_t colvars_magic_number = 2013813594;
}


colvarmodule::colvarmodule(colvarproxy *proxy_in)
{
  depth_s = 0;
  log_level_ = 10;

  xyz_reader_use_count = 0;

  num_biases_types_used_ =
    reinterpret_cast<void *>(new std::map<std::string, int>());

  restart_version_str.clear();
  restart_version_int = 0;

  usage_ = new usage();
  usage_->cite_feature("Colvars module");

  if (proxy != NULL) {
    // TODO relax this error to handle multiple molecules in VMD
    // once the module is not static anymore
    cvm::error("Error: trying to allocate the collective "
               "variable module twice.\n", COLVARS_BUG_ERROR);
    return;
  }

  proxy = proxy_in; // Pointer to the proxy object
  parse = new colvarparse(); // Parsing object for global options
  version_int = proxy->get_version_from_string(COLVARS_VERSION);

  cvm::log(cvm::line_marker);
  cvm::log("Initializing the collective variables module, version "+
           version()+".\n");
  cvm::log("Please cite Fiorin et al, Mol Phys 2013:\n"
           "  https://doi.org/10.1080/00268976.2013.813594\n"
           "as well as all other papers listed below for individual features used.\n");

<<<<<<< HEAD
  if (proxy->smp_enabled() == COLVARS_OK) {
    cvm::log("SMP parallelism is enabled (num threads = " + to_str(proxy->smp_num_threads()) +
             "); use \"smp off\" to disable if needed.\n");
=======
  if (proxy->check_smp_enabled() == COLVARS_NOT_IMPLEMENTED) {
    cvm::log("SMP parallelism is not available in this build.\n");
  } else {
    if (proxy->check_smp_enabled() == COLVARS_OK) {
      cvm::log("SMP parallelism is enabled (num threads = " + to_str(proxy->smp_num_threads()) + ").\n");
    } else {
      cvm::log("SMP parallelism is available in this build but not enabled.\n");
    }
>>>>>>> f8ed1694
  }

#if (__cplusplus >= 201103L)
  cvm::log("This version was built with the C++11 standard or higher.\n");
#else
  cvm::log("This version was built without the C++11 standard: some features are disabled.\n"
    "Please see the following link for details:\n"
    "  https://colvars.github.io/README-c++11.html\n");
#endif

  // set initial default values

  binary_restart = false;
  char const *env_var = getenv("COLVARS_BINARY_RESTART");
  if (env_var && atoi(env_var)) {
    binary_restart = true;
  }

  // "it_restart" will be set by the input state file, if any;
  // "it" should be updated by the proxy
  colvarmodule::it = colvarmodule::it_restart = 0;

  use_scripted_forces = false;
  scripting_after_biases = false;

  colvarmodule::debug_gradients_step_size = 1.0e-07;

  colvarmodule::rotation::monitor_crossings = false;
  colvarmodule::rotation::crossing_threshold = 1.0e-02;

  cv_traj_freq = 100;
  restart_out_freq = proxy->default_restart_frequency();

  cv_traj_write_labels = true;

  // Removes the need for proxy specializations to create this
  proxy->script = new colvarscript(proxy, this);
}


colvarmodule * colvarmodule::main()
{
  return proxy ? proxy->colvars : NULL;
}


std::vector<colvar *> *colvarmodule::variables()
{
  return &colvars;
}


std::vector<colvar *> *colvarmodule::variables_active()
{
  return &colvars_active;
}


std::vector<colvar *> *colvarmodule::variables_active_smp()
{
  return &colvars_smp;
}


std::vector<int> *colvarmodule::variables_active_smp_items()
{
  return &colvars_smp_items;
}


std::vector<colvarbias *> *colvarmodule::biases_active()
{
  return &(biases_active_);
}


size_t colvarmodule::size() const
{
  return colvars.size() + biases.size();
}


void colvarmodule::set_initial_step(step_number it_in)
{
  cvm::log("Setting initial step number from MD engine: " + cvm::to_str(it_in) + "\n");
  it = it_restart = it_in;
}


int colvarmodule::read_config_file(char const  *config_filename)
{
  cvm::log(cvm::line_marker);
  cvm::log("Reading new configuration from file \""+
           std::string(config_filename)+"\":\n");

  // open the configfile
  std::istream &config_s = proxy->input_stream(config_filename,
                                               "configuration file/string");
  if (!config_s) {
    return cvm::error("Error: in opening configuration file \""+
                      std::string(config_filename)+"\".\n",
                      COLVARS_FILE_ERROR);
  }

  // read the config file into a string
  std::string conf = "";
  std::string line;
  while (parse->read_config_line(config_s, line)) {
    // Delete lines that contain only white space after removing comments
    if (line.find_first_not_of(colvarparse::white_space) != std::string::npos)
      conf.append(line+"\n");
  }
  proxy->close_input_stream(config_filename);

  return parse_config(conf);
}


int colvarmodule::read_config_string(std::string const &config_str)
{
  cvm::log(cvm::line_marker);
  cvm::log("Reading new configuration:\n");
  std::istringstream new_config_s(config_str);

  // strip the comments away
  std::string conf = "";
  std::string line;
  while (parse->read_config_line(new_config_s, line)) {
    // Delete lines that contain only white space after removing comments
    if (line.find_first_not_of(colvarparse::white_space) != std::string::npos)
      conf.append(line+"\n");
  }

  return parse_config(conf);
}


std::istream & colvarmodule::getline(std::istream &is, std::string &line)
{
  std::string l;
  if (std::getline(is, l)) {
    size_t const sz = l.size();
    if (sz > 0) {
      if (l[sz-1] == '\r' ) {
        // Replace Windows newlines with Unix newlines
        line = l.substr(0, sz-1);
      } else {
        line = l;
      }
    } else {
      line.clear();
    }
  }
  return is;
}


int colvarmodule::parse_config(std::string &conf)
{
  // Auto-generated additional configuration
  extra_conf.clear();

  // Check that the input has matching braces
  if (colvarparse::check_braces(conf, 0) != COLVARS_OK) {
    return cvm::error("Error: unmatched curly braces in configuration.\n",
                      COLVARS_INPUT_ERROR);
  }

  // Check that the input has only ASCII characters, and warn otherwise
  colvarparse::check_ascii(conf);

  // Parse global options
  if (catch_input_errors(parse_global_params(conf))) {
    return get_error();
  }

  // Parse the options for collective variables
  if (catch_input_errors(parse_colvars(conf))) {
    return get_error();
  }

  // Parse the options for biases
  if (catch_input_errors(parse_biases(conf))) {
    return get_error();
  }

  // Done parsing known keywords, check that all keywords found were valid ones
  if (catch_input_errors(parse->check_keywords(conf, "colvarmodule"))) {
    return get_error();
  }

  // Parse auto-generated configuration (e.g. for back-compatibility)
  if (extra_conf.size()) {
    catch_input_errors(parse_global_params(extra_conf));
    catch_input_errors(parse_colvars(extra_conf));
    catch_input_errors(parse_biases(extra_conf));
    parse->check_keywords(extra_conf, "colvarmodule");
    extra_conf.clear();
    if (get_error() != COLVARS_OK) return get_error();
  }

  cvm::log(cvm::line_marker);
  cvm::log("Collective variables module (re)initialized.\n");
  cvm::log(cvm::line_marker);

  if (source_Tcl_script.size() > 0) {
    run_tcl_script(source_Tcl_script);
  }

  return get_error();
}


std::string const & colvarmodule::get_config() const
{
  return parse->get_config();
}


int colvarmodule::append_new_config(std::string const &new_conf)
{
  extra_conf += new_conf;
  return COLVARS_OK;
}


void colvarmodule::config_changed()
{
  cv_traj_write_labels = true;
}


int colvarmodule::parse_global_params(std::string const &conf)
{
  int error_code = COLVARS_OK;
  // TODO document and then echo this keyword
  parse->get_keyval(conf, "logLevel", log_level_, log_level_,
                    colvarparse::parse_silent);
  {
    std::string units;
    if (parse->get_keyval(conf, "units", units)) {
      units = colvarparse::to_lower_cppstr(units);
      error_code |= proxy->set_unit_system(units, (colvars.size() != 0));
    }
  }

  {
    std::string index_file_name;
    size_t pos = 0;
    while (parse->key_lookup(conf, "indexFile", &index_file_name, &pos)) {
      cvm::log("# indexFile = \""+index_file_name+"\"\n");
      error_code |= read_index_file(index_file_name.c_str());
      index_file_name.clear();
    }
  }

  if (parse->get_keyval(conf, "smp", proxy->b_smp_active, proxy->b_smp_active)) {
    if (proxy->b_smp_active == false) {
      cvm::log("SMP parallelism has been disabled.\n");
    }
  }

  bool b_analysis = true;
  if (parse->get_keyval(conf, "analysis", b_analysis, true, colvarparse::parse_silent)) {
    cvm::log("Warning: keyword \"analysis\" is deprecated: it is now always set "
             "to true; individual analyses are performed only if requested.");
  }

  parse->get_keyval(conf, "debugGradientsStepSize", debug_gradients_step_size,
                    debug_gradients_step_size,
                    colvarparse::parse_silent);

  parse->get_keyval(conf, "monitorEigenvalueCrossing",
                    colvarmodule::rotation::monitor_crossings,
                    colvarmodule::rotation::monitor_crossings,
                    colvarparse::parse_silent);
  parse->get_keyval(conf, "eigenvalueCrossingThreshold",
                    colvarmodule::rotation::crossing_threshold,
                    colvarmodule::rotation::crossing_threshold,
                    colvarparse::parse_silent);

  parse->get_keyval(conf, "colvarsTrajFrequency", cv_traj_freq, cv_traj_freq);
  parse->get_keyval(conf, "colvarsRestartFrequency",
                    restart_out_freq, restart_out_freq);

  parse->get_keyval(conf, "scriptedColvarForces",
                    use_scripted_forces, use_scripted_forces);

  parse->get_keyval(conf, "scriptingAfterBiases",
                    scripting_after_biases, scripting_after_biases);

#if defined(COLVARS_TCL)
  parse->get_keyval(conf, "sourceTclFile", source_Tcl_script);
#endif

  if (proxy->engine_name() == "GROMACS" && proxy->version_number() >= 20231003) {
    parse->get_keyval(conf, "defaultInputStateFile", default_input_state_file_,
                      default_input_state_file_);
  }

  return error_code;
}


int colvarmodule::run_tcl_script(std::string const &filename) {

  int result = COLVARS_OK;

#if defined(COLVARS_TCL)
  result = proxy->tcl_run_file(filename);
#endif

  return result;
}


int colvarmodule::parse_colvars(std::string const &conf)
{
  if (cvm::debug())
    cvm::log("Initializing the collective variables.\n");

  std::string colvar_conf = "";
  size_t pos = 0;
  while (parse->key_lookup(conf, "colvar", &colvar_conf, &pos)) {

    if (colvar_conf.size()) {
      cvm::log(cvm::line_marker);
      cvm::increase_depth();
      colvars.push_back(new colvar());
      if (((colvars.back())->init(colvar_conf) != COLVARS_OK) ||
          ((colvars.back())->check_keywords(colvar_conf, "colvar") != COLVARS_OK)) {
        cvm::log("Error while constructing colvar number " +
                 cvm::to_str(colvars.size()) + " : deleting.");
        delete colvars.back();  // the colvar destructor updates the colvars array
        cvm::decrease_depth();
        return COLVARS_ERROR;
      }
      cvm::decrease_depth();
    } else {
      cvm::error("Error: \"colvar\" keyword found without any configuration.\n", COLVARS_INPUT_ERROR);
      return COLVARS_ERROR;
    }
    cvm::decrease_depth();
    colvar_conf = "";
  }

  if (pos > 0) {
    // One or more new variables were added
    config_changed();
  }

  if (!colvars.size()) {
    cvm::log("Warning: no collective variables defined.\n");
  }

  if (colvars.size())
    cvm::log(cvm::line_marker);
  cvm::log("Collective variables initialized, "+
           cvm::to_str(colvars.size())+
           " in total.\n");

  return (cvm::get_error() ? COLVARS_ERROR : COLVARS_OK);
}


bool colvarmodule::check_new_bias(std::string &conf, char const *key)
{
  if (cvm::get_error() ||
      (biases.back()->check_keywords(conf, key) != COLVARS_OK)) {
    cvm::log("Error while constructing bias number " +
             cvm::to_str(biases.size()) + " : deleting.\n");
    delete biases.back(); // the bias destructor updates the biases array
    return true;
  }
  return false;
}


template <class bias_type>
int colvarmodule::parse_biases_type(std::string const &conf,
                                    char const *keyword)
{
  // Allow camel case when calling, but use only lower case for parsing
  std::string const &type_keyword = colvarparse::to_lower_cppstr(keyword);

  // Check how many times this bias keyword was used, set default name
  // accordingly
  std::map<std::string, int> *num_biases_types_used =
    reinterpret_cast<std::map<std::string, int> *>(num_biases_types_used_);
  if (num_biases_types_used->count(type_keyword) == 0) {
    (*num_biases_types_used)[type_keyword] = 0;
  }

  std::string bias_conf = "";
  size_t conf_saved_pos = 0;
  while (parse->key_lookup(conf, keyword, &bias_conf, &conf_saved_pos)) {
    if (bias_conf.size()) {
      cvm::log(cvm::line_marker);
      cvm::increase_depth();
      int &bias_count = (*num_biases_types_used)[type_keyword];
      biases.push_back(new bias_type(type_keyword.c_str()));
      bias_count += 1;
      biases.back()->rank = bias_count;
      biases.back()->init(bias_conf);
      if (cvm::check_new_bias(bias_conf, keyword) != COLVARS_OK) {
        return COLVARS_ERROR;
      }
      cvm::decrease_depth();
    } else {
      cvm::error("Error: keyword \""+std::string(keyword)+"\" found without configuration.\n",
                 COLVARS_INPUT_ERROR);
      return COLVARS_ERROR;
    }
    bias_conf = "";
  }
  if (conf_saved_pos > 0) {
    // One or more new biases were added
    config_changed();
  }
  return COLVARS_OK;
}


int colvarmodule::parse_biases(std::string const &conf)
{
  if (cvm::debug())
    cvm::log("Initializing the collective variables biases.\n");

  /// initialize ABF instances
  parse_biases_type<colvarbias_abf>(conf, "abf");

  /// initialize adaptive linear biases
  parse_biases_type<colvarbias_alb>(conf, "ALB");

  /// initialize harmonic restraints
  parse_biases_type<colvarbias_restraint_harmonic>(conf, "harmonic");

  /// initialize harmonic walls restraints
  parse_biases_type<colvarbias_restraint_harmonic_walls>(conf, "harmonicWalls");

  /// initialize histograms
  parse_biases_type<colvarbias_histogram>(conf, "histogram");

  /// initialize histogram restraints
  parse_biases_type<colvarbias_restraint_histogram>(conf, "histogramRestraint");

  /// initialize linear restraints
  parse_biases_type<colvarbias_restraint_linear>(conf, "linear");

  /// initialize metadynamics instances
  parse_biases_type<colvarbias_meta>(conf, "metadynamics");

  /// initialize reweightaMD instances
  parse_biases_type<colvarbias_reweightaMD>(conf, "reweightaMD");

  if (use_scripted_forces) {
    cvm::log(cvm::line_marker);
    cvm::increase_depth();
    cvm::log("User forces script will be run at each bias update.\n");
    cvm::decrease_depth();
  }

  std::vector<std::string> const time_biases = time_dependent_biases();
  if (time_biases.size() > 1) {
    cvm::log("WARNING: there are "+cvm::to_str(time_biases.size())+
             " time-dependent biases with non-zero force parameters:\n"+
             cvm::to_str(time_biases)+"\n"+
             "Please ensure that their forces do not counteract each other.\n");
  }

  if (num_biases() || use_scripted_forces) {
    cvm::log(cvm::line_marker);
    cvm::log("Collective variables biases initialized, "+
             cvm::to_str(num_biases())+" in total.\n");
  } else {
    if (!use_scripted_forces) {
      cvm::log("No collective variables biases were defined.\n");
    }
  }

  return (cvm::get_error() ? COLVARS_ERROR : COLVARS_OK);
}


size_t colvarmodule::num_variables() const
{
  return colvars.size();
}


size_t colvarmodule::num_variables_feature(int feature_id) const
{
  size_t n = 0;
  for (std::vector<colvar *>::const_iterator cvi = colvars.begin();
       cvi != colvars.end();
       cvi++) {
    if ((*cvi)->is_enabled(feature_id)) {
      n++;
    }
  }
  return n;
}


size_t colvarmodule::num_biases() const
{
  return biases.size();
}


size_t colvarmodule::num_biases_feature(int feature_id) const
{
  size_t n = 0;
  for (std::vector<colvarbias *>::const_iterator bi = biases.begin();
       bi != biases.end();
       bi++) {
    if ((*bi)->is_enabled(feature_id)) {
      n++;
    }
  }
  return n;
}


size_t colvarmodule::num_biases_type(std::string const &type) const
{
  size_t n = 0;
  for (std::vector<colvarbias *>::const_iterator bi = biases.begin();
       bi != biases.end();
       bi++) {
    if ((*bi)->bias_type == type) {
      n++;
    }
  }
  return n;
}


std::vector<std::string> const colvarmodule::time_dependent_biases() const
{
  size_t i;
  std::vector<std::string> biases_names;
  for (i = 0; i < num_biases(); i++) {
    if (biases[i]->is_enabled(colvardeps::f_cvb_apply_force) &&
        biases[i]->is_enabled(colvardeps::f_cvb_active) &&
        (biases[i]->is_enabled(colvardeps::f_cvb_history_dependent) ||
         biases[i]->is_enabled(colvardeps::f_cvb_time_dependent))) {
      biases_names.push_back(biases[i]->name);
    }
  }
  return biases_names;
}


int colvarmodule::catch_input_errors(int result)
{
  if (result != COLVARS_OK || get_error()) {
    set_error_bits(result);
    set_error_bits(COLVARS_INPUT_ERROR);
    parse->clear();
    return get_error();
  }
  return COLVARS_OK;
}


colvarbias * colvarmodule::bias_by_name(std::string const &name)
{
  colvarmodule *cv = cvm::main();
  for (std::vector<colvarbias *>::iterator bi = cv->biases.begin();
       bi != cv->biases.end();
       bi++) {
    if ((*bi)->name == name) {
      return (*bi);
    }
  }
  return NULL;
}


colvar *colvarmodule::colvar_by_name(std::string const &name)
{
  colvarmodule *cv = cvm::main();
  for (std::vector<colvar *>::iterator cvi = cv->colvars.begin();
       cvi != cv->colvars.end();
       cvi++) {
    if ((*cvi)->name == name) {
      return (*cvi);
    }
  }
  return NULL;
}


cvm::atom_group *colvarmodule::atom_group_by_name(std::string const &name)
{
  colvarmodule *cv = cvm::main();
  for (std::vector<cvm::atom_group *>::iterator agi = cv->named_atom_groups.begin();
       agi != cv->named_atom_groups.end();
       agi++) {
    if ((*agi)->name == name) {
      return (*agi);
    }
  }
  return NULL;
}


void colvarmodule::register_named_atom_group(atom_group *ag) {
  named_atom_groups.push_back(ag);
}


void colvarmodule::unregister_named_atom_group(cvm::atom_group *ag)
{
  for (std::vector<cvm::atom_group *>::iterator agi = named_atom_groups.begin();
       agi != named_atom_groups.end();
       agi++) {
    if (*agi == ag) {
      named_atom_groups.erase(agi);
      break;
    }
  }
}


int colvarmodule::change_configuration(std::string const &bias_name,
                                       std::string const &conf)
{
  // This is deprecated; supported strategy is to delete the bias
  // and parse the new config
  cvm::increase_depth();
  colvarbias *b;
  b = bias_by_name(bias_name);
  if (b == NULL) {
    cvm::error("Error: bias not found: " + bias_name);
    return COLVARS_ERROR;
  }
  b->change_configuration(conf);
  cvm::decrease_depth();
  return (cvm::get_error() ? COLVARS_ERROR : COLVARS_OK);
}


std::string colvarmodule::read_colvar(std::string const &name)
{
  cvm::increase_depth();
  colvar *c;
  std::stringstream ss;
  c = colvar_by_name(name);
  if (c == NULL) {
    cvm::error("Error: colvar not found: " + name);
    return std::string();
  }
  ss << c->value();
  cvm::decrease_depth();
  return ss.str();
}


cvm::real colvarmodule::energy_difference(std::string const &bias_name,
                                          std::string const &conf)
{
  cvm::increase_depth();
  colvarbias *b;
  cvm::real energy_diff = 0.;
  b = bias_by_name(bias_name);
  if (b == NULL) {
    cvm::error("Error: bias not found: " + bias_name);
    return 0.;
  }
  energy_diff = b->energy_difference(conf);
  cvm::decrease_depth();
  return energy_diff;
}


int colvarmodule::calc()
{
  int error_code = COLVARS_OK;

  if (cvm::debug()) {
    cvm::log(cvm::line_marker);
    cvm::log("Collective variables module, step no. "+
             cvm::to_str(cvm::step_absolute())+"\n");
  }

  error_code |= calc_colvars();
  error_code |= calc_biases();
  error_code |= update_colvar_forces();

  error_code |= analyze();

  // write trajectory files, if needed
  if (cv_traj_freq && cv_traj_name.size()) {
    error_code |= write_traj_files();
  }

  // write restart files and similar data
  if (restart_out_freq && (cvm::step_relative() > 0) &&
      ((cvm::step_absolute() % restart_out_freq) == 0)) {

    if (restart_out_name.size()) {
      // Write restart file, if different from main output
      error_code |= write_restart_file(restart_out_name);
    } else if (output_prefix().size()) {
      error_code |= write_restart_file(output_prefix() + ".colvars.state");
    }

    if (output_prefix().size()) {
      cvm::increase_depth();
      for (std::vector<colvar *>::iterator cvi = colvars.begin(); cvi != colvars.end(); cvi++) {
        // TODO remove this when corrFunc becomes a bias
        error_code |= (*cvi)->write_output_files();
      }
      for (std::vector<colvarbias *>::iterator bi = biases.begin(); bi != biases.end(); bi++) {
        error_code |= (*bi)->write_state_to_replicas();
      }
      cvm::decrease_depth();
    }
  }

  // Write output files for biases, at the specified frequency for each
  cvm::increase_depth();
  for (std::vector<colvarbias *>::iterator bi = biases.begin();
       bi != biases.end();
       bi++) {
    if ((*bi)->output_freq > 0) {
      if ((cvm::step_relative() > 0) &&
          ((cvm::step_absolute() % (*bi)->output_freq) == 0) ) {
        error_code |= (*bi)->write_output_files();
      }
    }
  }
  cvm::decrease_depth();

  error_code |= end_of_step();

  // TODO move this to a base-class proxy method that calls this function
  error_code |= proxy->end_of_step();

  return error_code;
}


int colvarmodule::calc_colvars()
{
  if (cvm::debug())
    cvm::log("Calculating collective variables.\n");
  // calculate collective variables and their gradients

  // First, we need to decide which biases are awake
  // so they can activate colvars as needed
  std::vector<colvarbias *>::iterator bi;
  for (bi = biases.begin(); bi != biases.end(); bi++) {
    int const tsf = (*bi)->get_time_step_factor();
    if (tsf > 1) {
      if (step_absolute() % tsf == 0) {
        (*bi)->enable(colvardeps::f_cvb_awake);
      } else {
        (*bi)->disable(colvardeps::f_cvb_awake);
      }
    }
  }

  int error_code = COLVARS_OK;
  std::vector<colvar *>::iterator cvi;

  // Determine which colvars are active at this iteration
  variables_active()->clear();
  variables_active()->reserve(variables()->size());
  for (cvi = variables()->begin(); cvi != variables()->end(); cvi++) {
    // Wake up or put to sleep variables with MTS
    int tsf = (*cvi)->get_time_step_factor();
    if (tsf > 1) {
      if (step_absolute() % tsf == 0) {
        (*cvi)->enable(colvardeps::f_cv_awake);
      } else {
        (*cvi)->disable(colvardeps::f_cv_awake);
      }
    }

    if ((*cvi)->is_enabled()) {
      variables_active()->push_back(*cvi);
    }
  }

  // if SMP support is available, split up the work
  if (proxy->check_smp_enabled() == COLVARS_OK) {

    // first, calculate how much work (currently, how many active CVCs) each colvar has

    variables_active_smp()->clear();
    variables_active_smp_items()->clear();

    variables_active_smp()->reserve(variables_active()->size());
    variables_active_smp_items()->reserve(variables_active()->size());

    // set up a vector containing all components
    cvm::increase_depth();
    for (cvi = variables_active()->begin(); cvi != variables_active()->end(); cvi++) {

      error_code |= (*cvi)->update_cvc_flags();

      size_t num_items = (*cvi)->num_active_cvcs();
      variables_active_smp()->reserve(variables_active_smp()->size() + num_items);
      variables_active_smp_items()->reserve(variables_active_smp_items()->size() + num_items);
      for (size_t icvc = 0; icvc < num_items; icvc++) {
        variables_active_smp()->push_back(*cvi);
        variables_active_smp_items()->push_back(icvc);
      }
    }
    cvm::decrease_depth();

    // calculate colvar components in parallel
    error_code |= proxy->smp_colvars_loop();

    cvm::increase_depth();
    for (cvi = variables_active()->begin(); cvi != variables_active()->end(); cvi++) {
      error_code |= (*cvi)->collect_cvc_data();
    }
    cvm::decrease_depth();

  } else {

    // calculate colvars one at a time
    cvm::increase_depth();
    for (cvi = variables_active()->begin(); cvi != variables_active()->end(); cvi++) {
      error_code |= (*cvi)->calc();
      if (cvm::get_error()) {
        return COLVARS_ERROR;
      }
    }
    cvm::decrease_depth();
  }

  error_code |= cvm::get_error();
  return error_code;
}


int colvarmodule::calc_biases()
{
  // update the biases and communicate their forces to the collective
  // variables
  if (cvm::debug() && num_biases())
    cvm::log("Updating collective variable biases.\n");

  // set biasing forces to zero before biases are calculated and summed over
  for (std::vector<colvar *>::iterator cvi = colvars.begin();
       cvi != colvars.end(); cvi++) {
    (*cvi)->reset_bias_force();
  }

  std::vector<colvarbias *>::iterator bi;
  int error_code = COLVARS_OK;

  // Total bias energy is reset before calling scripted biases
  total_bias_energy = 0.0;

  // update the list of active biases
  // which may have changed based on f_cvb_awake in calc_colvars()
  biases_active()->clear();
  biases_active()->reserve(biases.size());
  for (bi = biases.begin(); bi != biases.end(); bi++) {
    if ((*bi)->is_enabled()) {
      biases_active()->push_back(*bi);
    }
  }

  bool biases_need_io = false;
  for (bi = biases_active()->begin(); bi != biases_active()->end(); bi++) {
    if (((*bi)->replica_share_freq() > 0) && (step_absolute() % (*bi)->replica_share_freq() == 0)) {
      biases_need_io = true;
    }
  }

  // If SMP support is available, split up the work (unless biases need to use main thread's memory)
  if (proxy->check_smp_enabled() == COLVARS_OK && !biases_need_io) {

    if (use_scripted_forces && !scripting_after_biases) {
      // calculate biases and scripted forces in parallel
      error_code |= proxy->smp_biases_script_loop();
    } else {
      // calculate biases in parallel
      error_code |= proxy->smp_biases_loop();
    }

  } else {

    if (use_scripted_forces && !scripting_after_biases) {
      error_code |= calc_scripted_forces();
    }

    // Straight loop over biases on a single thread
    cvm::increase_depth();
    for (bi = biases_active()->begin(); bi != biases_active()->end(); bi++) {
      error_code |= (*bi)->update();
      if (cvm::get_error()) {
        cvm::decrease_depth();
        return error_code;
      }
    }
    cvm::decrease_depth();
  }

  for (bi = biases_active()->begin(); bi != biases_active()->end(); bi++) {
    total_bias_energy += (*bi)->get_energy();
  }

  return error_code;
}


int colvarmodule::update_colvar_forces()
{
  int error_code = COLVARS_OK;

  std::vector<colvar *>::iterator cvi;
  std::vector<colvarbias *>::iterator bi;

  // sum the forces from all biases for each collective variable
  if (cvm::debug() && num_biases())
    cvm::log("Collecting forces from all biases.\n");
  cvm::increase_depth();
  for (bi = biases_active()->begin(); bi != biases_active()->end(); bi++) {
    error_code |= (*bi)->communicate_forces();
  }
  cvm::decrease_depth();

  if (use_scripted_forces && scripting_after_biases) {
    error_code |= calc_scripted_forces();
  }

  // Now we have collected energies from both built-in and scripted biases
  if (cvm::debug())
    cvm::log("Adding total bias energy: " + cvm::to_str(total_bias_energy) + "\n");
  proxy->add_energy(total_bias_energy);

  cvm::real total_colvar_energy = 0.0;
  // sum up the forces for each colvar, including wall forces
  // and integrate any internal
  // equation of motion (extended system)
  if (cvm::debug())
    cvm::log("Updating the internal degrees of freedom "
             "of colvars (if they have any).\n");
  cvm::increase_depth();
  for (cvi = variables()->begin(); cvi != variables()->end(); cvi++) {
    // Inactive colvars will only reset their forces and return 0 energy
    total_colvar_energy += (*cvi)->update_forces_energy();
  }
  cvm::decrease_depth();
  if (cvm::debug())
    cvm::log("Adding total colvar energy: " + cvm::to_str(total_colvar_energy) + "\n");
  proxy->add_energy(total_colvar_energy);

  // make collective variables communicate their forces to their
  // coupled degrees of freedom (i.e. atoms)
  if (cvm::debug())
    cvm::log("Communicating forces from the colvars to the atoms.\n");
  cvm::increase_depth();
  for (cvi = variables_active()->begin(); cvi != variables_active()->end(); cvi++) {
    if ((*cvi)->is_enabled(colvardeps::f_cv_gradient)) {
      (*cvi)->communicate_forces();
      if (cvm::get_error()) {
        return COLVARS_ERROR;
      }
    }
  }
  cvm::decrease_depth();

  return error_code;
}


int colvarmodule::calc_scripted_forces()
{
  // Run user force script, if provided,
  // potentially adding scripted forces to the colvars
  int res;
  res = proxy->run_force_callback();
  if (res == COLVARS_NOT_IMPLEMENTED) {
    cvm::error("Colvar forces scripts are not implemented.");
    return COLVARS_NOT_IMPLEMENTED;
  }
  if (res != COLVARS_OK) {
    cvm::error("Error running user colvar forces script");
    return COLVARS_ERROR;
  }
  return COLVARS_OK;
}


int colvarmodule::write_restart_file(std::string const &out_name)
{
  cvm::log("Saving collective variables state to \""+out_name+"\".\n");
  std::ostream &restart_out_os = proxy->output_stream(out_name, "state file");
  if (!restart_out_os) return COLVARS_FILE_ERROR;

  if (binary_restart) {
    cvm::memory_stream mem_os;
    if (!write_state(mem_os)) {
      return cvm::error("Error: in writing binary state information to file.\n", COLVARS_ERROR);
    }
    if (!restart_out_os.write(reinterpret_cast<char *>(mem_os.output_buffer()),
                              mem_os.length())) {
      return cvm::error("Error: in writing restart file.\n", COLVARS_FILE_ERROR);
    }
  } else {
    if (!write_state(restart_out_os)) {
      return cvm::error("Error: in writing restart file.\n", COLVARS_FILE_ERROR);
    }
  }

  proxy->close_output_stream(out_name);

  // Take the opportunity to flush colvars.traj

  return (cvm::get_error() ? COLVARS_ERROR : COLVARS_OK);
}


int colvarmodule::write_restart_string(std::string &output)
{
  cvm::log("Saving state to output buffer.\n");
  std::ostringstream os;
  if (!write_state(os)) {
    return cvm::error("Error: in writing restart to buffer.\n", COLVARS_FILE_ERROR);
  }
  output = os.str();
  return COLVARS_OK;
}


int colvarmodule::write_traj_files()
{
  int error_code = COLVARS_OK;

  if (cvm::debug()) {
    cvm::log("colvarmodule::write_traj_files()\n");
  }

  std::ostream &cv_traj_os = proxy->output_stream(cv_traj_name,
                                                  "colvars trajectory");

  if (!cv_traj_os) {
    return COLVARS_FILE_ERROR;
  }

  // Write labels in the traj file at beginning and then every 1000 lines
  if ( (cvm::step_relative() == 0) || cv_traj_write_labels ||
       ((cvm::step_absolute() % (cv_traj_freq * 1000)) == 0) ) {
    error_code |=
      write_traj_label(cv_traj_os) ? COLVARS_OK : COLVARS_FILE_ERROR;
    cv_traj_write_labels = false;
  }

  if (cvm::debug()) {
    proxy->flush_output_stream(cv_traj_name);
  }

  if ((cvm::step_absolute() % cv_traj_freq) == 0) {
    error_code |= write_traj(cv_traj_os) ? COLVARS_OK : COLVARS_FILE_ERROR;
  }

  if (cvm::debug()) {
    proxy->flush_output_stream(cv_traj_name);
  }

  if (restart_out_freq && ((cvm::step_absolute() % restart_out_freq) == 0)) {
    cvm::log("Synchronizing (emptying the buffer of) trajectory file \""+
             cv_traj_name+"\".\n");
    error_code |= proxy->flush_output_stream(cv_traj_name);
  }

  return error_code;
}


int colvarmodule::analyze()
{
  if (cvm::debug()) {
    cvm::log("colvarmodule::analyze(), step = "+cvm::to_str(it)+".\n");
  }

  // perform colvar-specific analysis
  for (std::vector<colvar *>::iterator cvi = variables_active()->begin();
       cvi != variables_active()->end();
       cvi++) {
    cvm::increase_depth();
    (*cvi)->analyze();
    cvm::decrease_depth();
  }

  // perform bias-specific analysis
  for (std::vector<colvarbias *>::iterator bi = biases.begin();
       bi != biases.end();
       bi++) {
    cvm::increase_depth();
    (*bi)->analyze();
    cvm::decrease_depth();
  }

  return (cvm::get_error() ? COLVARS_ERROR : COLVARS_OK);
}


int colvarmodule::end_of_step()
{
  if (cvm::debug()) {
    cvm::log("colvarmodule::end_of_step(), step = "+cvm::to_str(it)+".\n");
  }

  for (std::vector<colvar *>::iterator cvi = variables_active()->begin();
       cvi != variables_active()->end();
       cvi++) {
    cvm::increase_depth();
    (*cvi)->end_of_step();
    cvm::decrease_depth();
  }

  // perform bias-specific analysis
  for (std::vector<colvarbias *>::iterator bi = biases.begin();
       bi != biases.end();
       bi++) {
    cvm::increase_depth();
    (*bi)->end_of_step();
    cvm::decrease_depth();
  }

  return (cvm::get_error() ? COLVARS_ERROR : COLVARS_OK);
}


int colvarmodule::update_engine_parameters()
{
  if (size() == 0) {
    // No-op if no variables or biases are defined
    return cvm::get_error();
  }
  if (proxy->simulation_running()) {
    cvm::log("Current simulation parameters: initial step = " + cvm::to_str(it) +
             ", integration timestep = " + cvm::to_str(dt()) + "\n");
  }
  cvm::log("Updating atomic parameters (masses, charges, etc).\n");
  for (std::vector<colvar *>::iterator cvi = variables()->begin(); cvi != variables()->end();
       cvi++) {
    (*cvi)->setup();
  }
  return (cvm::get_error() ? COLVARS_ERROR : COLVARS_OK);
}


colvarmodule::~colvarmodule()
{
  if ((proxy->smp_thread_id() < 0) ||  // not using threads
      (proxy->smp_thread_id() == 0)) { // or this is thread 0

    reset();

    // Delete contents of static arrays
    colvarbias::delete_features();
    colvar::delete_features();
    colvar::cvc::delete_features();
    atom_group::delete_features();

    delete
      reinterpret_cast<std::map<std::string, int> *>(num_biases_types_used_);
    num_biases_types_used_ = NULL;

    delete parse;
    parse = NULL;

    delete usage_;
    usage_ = NULL;

    // The proxy object will be deallocated last (if at all)
    proxy = NULL;
  }
}


int colvarmodule::reset()
{
  parse->clear();

  // Iterate backwards because we are deleting the elements as we go
  for (std::vector<colvarbias *>::reverse_iterator bi = biases.rbegin();
       bi != biases.rend();
       bi++) {
    delete *bi; // the bias destructor updates the biases array
  }
  biases.clear();
  biases_active_.clear();

  // Reset counters tracking usage of each bias type
  reinterpret_cast<std::map<std::string, int> *>(num_biases_types_used_)->clear();

  // Iterate backwards because we are deleting the elements as we go
  for (std::vector<colvar *>::reverse_iterator cvi = colvars.rbegin();
       cvi != colvars.rend();
       cvi++) {
    delete *cvi; // the colvar destructor updates the colvars array
  }
  colvars.clear();

  reset_index_groups();

  proxy->flush_output_streams();
  proxy->reset();

  clear_error();

  return COLVARS_OK;
}


int colvarmodule::setup_input()
{
  if (proxy->input_prefix().empty() && (!proxy->input_stream_exists("input state string")) &&
      input_state_buffer_.empty()) {
    // If no input sources have been defined up to this point, use defaultInputStateFile
    proxy->set_input_prefix(default_input_state_file_);
  }

  if (!proxy->input_prefix().empty()) {

    // Read state from a file

    std::string restart_in_name(proxy->input_prefix() + std::string(".colvars.state"));
    std::istream *input_is = &(proxy->input_stream(restart_in_name, "restart file/channel", false));
    if (!*input_is) {
      // Try without the suffix ".colvars.state"
      restart_in_name = proxy->input_prefix();
      input_is = &(proxy->input_stream(restart_in_name, "restart file/channel"));
      if (!*input_is) {
        // Error message has already been printed, return now
        return COLVARS_FILE_ERROR;
      }
    }

    // Now that the file has been opened, clear this field so that this block
    // will not be executed twice
    proxy->set_input_prefix("");

    cvm::log(cvm::line_marker);

    input_is->seekg(0, std::ios::end);
    size_t const file_size = input_is->tellg();
    input_is->seekg(0, std::ios::beg);

    bool binary_state_file = false;

    uint32_t file_magic_number = 0;
    if (file_size > sizeof(uint32_t)) {
      if (input_is->read(reinterpret_cast<char *>(&file_magic_number), sizeof(uint32_t))) {
        if (file_magic_number == colvars_magic_number) {
          binary_state_file = true;
        }
        input_is->seekg(0, std::ios::beg);
      }
    }

    if (binary_state_file) {
      cvm::log("Loading state from binary file \"" + restart_in_name + "\".\n");
      // TODO integrate istream.read() into memory_stream to avoid copying
      auto *buf = new unsigned char[file_size];
      if (input_is->read(reinterpret_cast<char *>(buf), file_size)) {
        cvm::memory_stream mem_is(file_size, buf);
        if (!read_state(mem_is)) {
          input_is->setstate(std::ios::failbit);
          cvm::error("Error: cannot interpret contents of binary file \"" + restart_in_name +
                         "\".\n",
                     COLVARS_INPUT_ERROR);
        }
      } else {
        cvm::error("Error: cannot read from binary file \"" + restart_in_name + "\".\n",
                   COLVARS_INPUT_ERROR);
      }
      delete[] buf;
    } else {
      cvm::log("Loading state from text file \"" + restart_in_name + "\".\n");
      read_state(*input_is);
    }
    cvm::log(cvm::line_marker);

    // Now that an explicit state file was read, we shall ignore any other restart info
    if (proxy->input_stream_exists("input state string")) {
      proxy->delete_input_stream("input state string");
    }
    input_state_buffer_.clear();

    proxy->delete_input_stream(restart_in_name);
  }

  if (proxy->input_stream_exists("input state string")) {

    if (!input_state_buffer_.empty()) {
      return cvm::error("Error: formatted/text and unformatted/binary input state buffers are "
                        "defined at the same time.\n",
                        COLVARS_BUG_ERROR);
    }

    cvm::log(cvm::line_marker);
    cvm::log("Loading state from formatted string.\n");
    read_state(proxy->input_stream("input state string"));
    cvm::log(cvm::line_marker);

    proxy->delete_input_stream("input state string");
  }

  if (!input_state_buffer_.empty()) {
    cvm::log(cvm::line_marker);
    cvm::log("Loading state from unformatted memory.\n");
    cvm::memory_stream ms(input_state_buffer_.size(), input_state_buffer_.data());
    read_state(ms);
    cvm::log(cvm::line_marker);

    input_state_buffer_.clear();
  }

  default_input_state_file_.clear();

  return get_error();
}


int colvarmodule::setup_output()
{
  int error_code = COLVARS_OK;

  // output state file (restart)
  restart_out_name = proxy->restart_output_prefix().size() ?
    std::string(proxy->restart_output_prefix()+".colvars.state") :
    std::string("");

  std::string const state_file_format(binary_restart ? " (binary format)" : "");

  if (restart_out_name.size()) {
    cvm::log("The restart output state file" + state_file_format + " will be \""+
             restart_out_name+"\".\n");
  }

  if (output_prefix() != proxy->output_prefix()) {
    output_prefix() = proxy->output_prefix();
    if (output_prefix().size()) {
      cvm::log("The final output state file will be \"" +
               (output_prefix().size() ? std::string(output_prefix() + ".colvars.state")
                                       : std::string("colvars.state")) +
               "\".\n");
    }

    if (proxy->output_stream_exists(cv_traj_name)) {
      // Close old file
      proxy->close_output_stream(cv_traj_name);
      cv_traj_write_labels = true;
    }

    cv_traj_name =
        (output_prefix().size() ? std::string(output_prefix() + ".colvars.traj") : std::string(""));

    for (std::vector<colvarbias *>::iterator bi = biases.begin();
         bi != biases.end();
         bi++) {
      error_code |= (*bi)->setup_output();
    }
  }

  return error_code;
}


std::string colvarmodule::state_file_prefix(char const *filename)
{
  std::string const filename_str(filename);
  std::string const prefix =
    filename_str.substr(0, filename_str.find(".colvars.state"));
  if (prefix.size() == 0) {
    cvm::error("Error: invalid filename/prefix value \""+filename_str+"\".",
               COLVARS_INPUT_ERROR);
  }
  return prefix;
}


template <typename IST> IST & colvarmodule::read_state_template_(IST &is)
{
  bool warn_total_forces = false;

  {
    // read global restart information
    std::string restart_conf;
    if (is >> colvarparse::read_block("configuration", &restart_conf)) {

      parse->get_keyval(restart_conf, "step",
                        it_restart, static_cast<step_number>(0),
                        colvarparse::parse_restart);
      it = it_restart;

      restart_version_str.clear();
      restart_version_int = 0;
      parse->get_keyval(restart_conf, "version",
                        restart_version_str, std::string(""),
                        colvarparse::parse_restart);
      if (restart_version_str.size()) {
        // Initialize integer version number of this restart file
        restart_version_int =
          proxy->get_version_from_string(restart_version_str.c_str());
      }

      if (restart_version() != version()) {
        cvm::log("This state file was generated with version " + restart_version() + "\n");
        if (std::is_same<IST, cvm::memory_stream>::value) {
          cvm::log("Warning: compatibility between differetn Colvars versions is not "
                   "guaranteed for unformatted (binary) state files.\n");
        }
      }

      if (restart_version_number() < 20160810) {
        // check for total force change
        if (proxy->total_forces_enabled()) {
          warn_total_forces = true;
        }
      }

      std::string units_restart;
      if (parse->get_keyval(restart_conf, "units",
                            units_restart, std::string(""),
                            colvarparse::parse_restart)) {
        units_restart = colvarparse::to_lower_cppstr(units_restart);
        if ((proxy->units.size() > 0) && (units_restart != proxy->units)) {
          cvm::error("Error: the state file has units \""+units_restart+
                     "\", but the current unit system is \""+proxy->units+
                     "\".\n", COLVARS_INPUT_ERROR);
        }
      }

    }
    is.clear();
    parse->clear_keyword_registry();
  }

  print_total_forces_errning(warn_total_forces);

  read_objects_state(is);

  return is;
}


std::istream & colvarmodule::read_state(std::istream &is)
{
  return read_state_template_<std::istream>(is);
}


cvm::memory_stream &colvarmodule::read_state(cvm::memory_stream &is)
{
  uint32_t file_magic_number = 0;
  if (!(is >> file_magic_number)) {
    return is;
  }
  if (file_magic_number == colvars_magic_number) {
    return read_state_template_<cvm::memory_stream>(is);
  } else {
    is.setstate(std::ios::failbit);
    cvm::error("Error: magic number of binary file (" +
                   cvm::to_str(static_cast<size_t>(file_magic_number)) +
                   ") does not match the expected magic number for a Colvars state file (" +
                   cvm::to_str(static_cast<size_t>(colvars_magic_number)) + ").\n",
               COLVARS_INPUT_ERROR);
  }
  return is;
}


int colvarmodule::set_input_state_buffer(size_t n, unsigned char *buf)
{
  input_state_buffer_.clear();
  std::copy(buf, buf + n, std::back_inserter(input_state_buffer_));
  return COLVARS_OK;
}


int colvarmodule::set_input_state_buffer(std::vector<unsigned char> &buf)
{
  input_state_buffer_ = std::move(buf);
  return COLVARS_OK;
}


std::istream & colvarmodule::read_objects_state(std::istream &is)
{
  auto pos = is.tellg();
  std::string word;

  while (is) {
    pos = is.tellg();

    if (is >> word) {

      is.seekg(pos);

      if (word == "colvar") {

        cvm::increase_depth();
        for (std::vector<colvar *>::iterator cvi = colvars.begin(); cvi != colvars.end(); cvi++) {
          if (!((*cvi)->read_state(is))) {
            // Here an error signals that the variable is a match, but the
            // state is corrupt; otherwise, the variable rewinds is silently
            cvm::error("Error: in reading state for collective variable \"" +
                           (*cvi)->name + "\" at position " + cvm::to_str(is.tellg()) +
                           " in stream.\n",
                       COLVARS_INPUT_ERROR);
          }
          if (is.tellg() > pos)
            break; // found it
        }
        cvm::decrease_depth();

      } else {

        cvm::increase_depth();
        for (std::vector<colvarbias *>::iterator bi = biases.begin();
             bi != biases.end();
             bi++) {
          if (((*bi)->state_keyword != word) && (*bi)->bias_type != word) {
            // Skip biases with different type; state_keyword is used to
            // support different versions of the state file format
            continue;
          }
          if (!((*bi)->read_state(is))) {
            // Same as above, an error means a match but the state is incorrect
            cvm::error("Error: in reading state for bias \"" + (*bi)->name + "\" at position " +
                           cvm::to_str(is.tellg()) + " in stream.\n",
                       COLVARS_INPUT_ERROR);
          }
          if (is.tellg() > pos)
            break; // found it
        }
        cvm::decrease_depth();
      }
    }

    if (is.tellg() == pos) {
      // This block has not been read by any object: discard it and move on
      // to the next one
      is >> colvarparse::read_block(word, NULL);
    }

    if (!is) break;
  }

  return is;
}


cvm::memory_stream &colvarmodule::read_objects_state(cvm::memory_stream &is)
{
  // An unformatted stream must match the objects' exact configuration
  cvm::increase_depth();
  for (std::vector<colvar *>::iterator cvi = colvars.begin(); cvi != colvars.end(); cvi++) {
    if (!(*cvi)->read_state(is)) {
      return is;
    }
  }
  for (std::vector<colvarbias *>::iterator bi = biases.begin(); bi != biases.end(); bi++) {
    if (!(*bi)->read_state(is)) {
      return is;
    }
  }
  cvm::decrease_depth();
  return is;
}


int colvarmodule::print_total_forces_errning(bool warn_total_forces)
{
  if (warn_total_forces) {
    cvm::log(cvm::line_marker);
    cvm::log("WARNING: The definition of system forces has changed.  Please see:\n");
    cvm::log("  https://colvars.github.io/README-totalforce.html\n");
    // update this ahead of time in this special case
    output_prefix() = proxy->input_prefix();
    cvm::log("All output files will now be saved with the prefix \""+output_prefix()+".tmp.*\".\n");
    cvm::log("Please review the important warning above. After that, you may rename:\n\
\""+output_prefix()+".tmp.colvars.state\"\n\
to:\n\
\""+proxy->input_prefix()+".colvars.state\"\n\
and load it to continue this simulation.\n");
    output_prefix() = output_prefix()+".tmp";
    write_restart_file(output_prefix()+".colvars.state");
    return cvm::error("Exiting with error until issue is addressed.\n",
                      COLVARS_INPUT_ERROR);
  }

  return COLVARS_OK;
}


int colvarmodule::backup_file(char const *filename)
{
  return proxy->backup_file(filename);
}


int colvarmodule::write_output_files()
{
  int error_code = COLVARS_OK;
  cvm::increase_depth();
  for (std::vector<colvarbias *>::iterator bi = biases.begin();
       bi != biases.end();
       bi++) {
    // Only write output files if they have not already been written this time step
    if ((*bi)->output_freq == 0    ||
        cvm::step_relative() == 0  ||
        (cvm::step_absolute() % (*bi)->output_freq) != 0) {
      error_code |= (*bi)->write_output_files();
    }
    error_code |= (*bi)->write_state_to_replicas();
  }
  cvm::decrease_depth();
  return error_code;
}


int colvarmodule::read_traj(char const *traj_filename,
                            long        traj_read_begin,
                            long        traj_read_end)
{
  cvm::log("Opening trajectory file \""+
           std::string(traj_filename)+"\".\n");
  // NB: this function is not currently used, but when it will it should
  // retain the ability for direct file-based access (in case traj files
  // exceed memory)
  std::ifstream traj_is(traj_filename);

  while (true) {
    while (true) {

      std::string line("");

      do {
        if (!colvarparse::getline_nocomments(traj_is, line)) {
          cvm::log("End of file \""+std::string(traj_filename)+
                   "\" reached, or corrupted file.\n");
          traj_is.close();
          return false;
        }
      } while (line.find_first_not_of(colvarparse::white_space) == std::string::npos);

      std::istringstream is(line);

      if (!(is >> it)) return false;

      if ( (it < traj_read_begin) ) {

        if ((it % 1000) == 0)
          std::cerr << "Skipping trajectory step " << it
                    << "                    \r";

        continue;

      } else {

        if ((it % 1000) == 0)
          std::cerr << "Reading from trajectory, step = " << it
                    << "                    \r";

        if ( (traj_read_end > traj_read_begin) &&
             (it > traj_read_end) ) {
          std::cerr << "\n";
          cvm::error("Reached the end of the trajectory, "
                     "read_end = "+cvm::to_str(traj_read_end)+"\n",
                     COLVARS_FILE_ERROR);
          return COLVARS_ERROR;
        }

        for (std::vector<colvar *>::iterator cvi = colvars.begin();
             cvi != colvars.end();
             cvi++) {
          if (!(*cvi)->read_traj(is)) {
            cvm::error("Error: in reading colvar \""+(*cvi)->name+
                       "\" from trajectory file \""+
                       std::string(traj_filename)+"\".\n",
                       COLVARS_FILE_ERROR);
            return COLVARS_ERROR;
          }
        }

        break;
      }
    }
  }
  return (cvm::get_error() ? COLVARS_ERROR : COLVARS_OK);
}


template <typename OST> OST &colvarmodule::write_state_template_(OST &os)
{
  bool const formatted = !std::is_same<OST, cvm::memory_stream>::value;

  std::ostringstream oss;
  oss.setf(std::ios::scientific, std::ios::floatfield);
  oss << "  step " << std::setw(it_width)
      << it << "\n"
      << "  dt " << dt() << "\n"
      << "  version " << std::string(COLVARS_VERSION) << "\n";
  if (proxy->units.size() > 0) {
    oss << "  units " << proxy->units << "\n";
  }

  os << std::string("configuration");
  if (formatted) os << " {\n";
  os << oss.str();
  if (formatted) os << "}\n\n";

  int error_code = COLVARS_OK;

  cvm::increase_depth();
  for (std::vector<colvar *>::iterator cvi = colvars.begin();
       cvi != colvars.end();
       cvi++) {
    (*cvi)->write_state(os);
  }

  for (std::vector<colvarbias *>::iterator bi = biases.begin();
       bi != biases.end();
       bi++) {
    (*bi)->write_state(os);
  }
  cvm::decrease_depth();

  if (error_code != COLVARS_OK) {
    // TODO make this function return an int instead
    os.setstate(std::ios::failbit);
  }

  return os;
}


std::ostream &colvarmodule::write_state(std::ostream &os)
{
  return write_state_template_<std::ostream>(os);
}


cvm::memory_stream &colvarmodule::write_state(cvm::memory_stream &os)
{
  if (os << colvars_magic_number) {
    write_state_template_<cvm::memory_stream>(os);
  }
  return os;
}


int colvarmodule::write_state_buffer(std::vector<unsigned char> &buffer)
{
  cvm::memory_stream os(buffer);
  if (os << colvars_magic_number) {
    write_state_template_<cvm::memory_stream>(os);
  }
  return os ? COLVARS_OK : COLVARS_ERROR;
}


std::ostream &colvarmodule::write_traj_label(std::ostream &os)
{
  os.setf(std::ios::scientific, std::ios::floatfield);

  os << "# " << cvm::wrap_string("step", cvm::it_width-2)
     << " ";

  cvm::increase_depth();
  for (std::vector<colvar *>::iterator cvi = colvars.begin();
       cvi != colvars.end();
       cvi++) {
    (*cvi)->write_traj_label(os);
  }
  for (std::vector<colvarbias *>::iterator bi = biases.begin();
       bi != biases.end();
       bi++) {
    (*bi)->write_traj_label(os);
  }
  os << "\n";

  cvm::decrease_depth();
  return os;
}


std::ostream & colvarmodule::write_traj(std::ostream &os)
{
  os.setf(std::ios::scientific, std::ios::floatfield);

  os << std::setw(cvm::it_width) << it
     << " ";

  cvm::increase_depth();
  for (std::vector<colvar *>::iterator cvi = colvars.begin();
       cvi != colvars.end();
       cvi++) {
    (*cvi)->write_traj(os);
  }
  for (std::vector<colvarbias *>::iterator bi = biases.begin();
       bi != biases.end();
       bi++) {
    (*bi)->write_traj(os);
  }
  os << "\n";

  cvm::decrease_depth();
  return os;
}


void colvarmodule::log(std::string const &message, int min_log_level)
{
  if (cvm::log_level() < min_log_level) return;

  std::string const trailing_newline = (message.size() > 0) ?
    (message[message.size()-1] == '\n' ? "" : "\n") : "";
  // allow logging when the module is not fully initialized
  size_t const d = (cvm::main() != NULL) ? depth() : 0;
  if (d > 0) {
    proxy->log((std::string(2*d, ' ')) + message + trailing_newline);
  } else {
    proxy->log(message + trailing_newline);
  }
}


void colvarmodule::increase_depth()
{
  (depth())++;
}


void colvarmodule::decrease_depth()
{
  if (depth() > 0) {
    (depth())--;
  }
}


size_t & colvarmodule::depth()
{
  // NOTE: do not call log() or error() here, to avoid recursion
  colvarmodule *cv = cvm::main();
  if (proxy->check_smp_enabled() == COLVARS_OK) {
    int const nt = proxy->smp_num_threads();
    if (int(cv->depth_v.size()) != nt) {
      proxy->smp_lock();
      // update array of depths
      if (cv->depth_v.size() > 0) { cv->depth_s = cv->depth_v[0]; }
      cv->depth_v.clear();
      cv->depth_v.assign(nt, cv->depth_s);
      proxy->smp_unlock();
    }
    return cv->depth_v[proxy->smp_thread_id()];
  }
  return cv->depth_s;
}


void colvarmodule::set_error_bits(int code)
{
  if (code < 0) {
    cvm::log("Error: set_error_bits() received negative error code.\n");
    return;
  }
  proxy->smp_lock();
  errorCode |= code | COLVARS_ERROR;
  proxy->smp_unlock();
}


bool colvarmodule::get_error_bit(int code)
{
  return bool(errorCode & code);
}


void colvarmodule::clear_error()
{
  proxy->smp_lock();
  errorCode = COLVARS_OK;
  proxy->smp_unlock();
  proxy->clear_error_msgs();
}


int colvarmodule::error(std::string const &message, int code)
{
  set_error_bits(code >= 0 ? code : COLVARS_ERROR);

  std::string const trailing_newline = (message.size() > 0) ?
    (message[message.size()-1] == '\n' ? "" : "\n") : "";
  size_t const d = depth();
  if (d > 0) {
    proxy->error((std::string(2*d, ' ')) + message + trailing_newline);
  } else {
    proxy->error(message + trailing_newline);
  }

  return get_error();
}


int cvm::read_index_file(char const *filename)
{
  std::istream &is = proxy->input_stream(filename, "index file");

  if (!is) {
    return COLVARS_FILE_ERROR;
  } else {
    index_file_names.push_back(std::string(filename));
  }

  while (is.good()) {
    char open, close;
    std::string group_name;
    int index_of_group = -1;
    if ( (is >> open) && (open == '[') &&
         (is >> group_name) &&
         (is >> close) && (close == ']') ) {
      size_t i = 0;
      for ( ; i < index_group_names.size(); i++) {
        if (index_group_names[i] == group_name) {
          // Found a group with the same name
          index_of_group = i;
        }
      }
      if (index_of_group < 0) {
        index_group_names.push_back(group_name);
        index_groups.push_back(NULL);
        index_of_group = index_groups.size()-1;
      }
    } else {
      return cvm::error("Error: in parsing index file \""+
                        std::string(filename)+"\".\n",
                        COLVARS_INPUT_ERROR);
    }

    std::vector<int> *old_index_group = index_groups[index_of_group];
    std::vector<int> *new_index_group = new std::vector<int>();

    int atom_number = 1;
    std::streampos pos = is.tellg();
    while ( (is >> atom_number) && (atom_number > 0) ) {
      new_index_group->push_back(atom_number);
      pos = is.tellg();
    }

    if (old_index_group != NULL) {
      bool equal = false;
      if (new_index_group->size() == old_index_group->size()) {
        if (std::equal(new_index_group->begin(), new_index_group->end(),
                       old_index_group->begin())) {
          equal = true;
        }
      }
      if (! equal) {
        new_index_group->clear();
        delete new_index_group;
        new_index_group = NULL;
        return cvm::error("Error: the index group \""+group_name+
                          "\" was redefined.\n", COLVARS_INPUT_ERROR);
      } else {
        old_index_group->clear();
        delete old_index_group;
        old_index_group = NULL;
      }
    }

    index_groups[index_of_group] = new_index_group;

    is.clear();
    is.seekg(pos, std::ios::beg);
    std::string delim;
    if ( (is >> delim) && (delim == "[") ) {
      // new group
      is.clear();
      is.seekg(pos, std::ios::beg);
    } else {
      break;
    }
  }

  cvm::log("The following index groups are currently defined:\n");
  size_t i = 0;
  for ( ; i < index_group_names.size(); i++) {
    cvm::log("  "+(index_group_names[i])+" ("+
             cvm::to_str((index_groups[i])->size())+" atoms)\n");
  }

  return proxy->close_input_stream(filename);
}


int colvarmodule::reset_index_groups()
{
  size_t i = 0;
  for ( ; i < index_groups.size(); i++) {
    delete index_groups[i];
    index_groups[i] = NULL;
  }
  index_group_names.clear();
  index_groups.clear();
  index_file_names.clear();
  return COLVARS_OK;
}


int cvm::load_atoms(char const *file_name,
                    cvm::atom_group &atoms,
                    std::string const &pdb_field,
                    double pdb_field_value)
{
  return proxy->load_atoms(file_name, atoms, pdb_field, pdb_field_value);
}


int cvm::load_coords(char const *file_name,
                     std::vector<cvm::rvector> *pos,
                     cvm::atom_group *atoms,
                     std::string const &pdb_field,
                     double pdb_field_value)
{
  int error_code = COLVARS_OK;

  std::string const ext(strlen(file_name) > 4 ?
                        (file_name + (strlen(file_name) - 4)) :
                        file_name);

  atoms->create_sorted_ids();

  std::vector<cvm::rvector> sorted_pos(atoms->size(), cvm::rvector(0.0));

  // Differentiate between PDB and XYZ files
  if (colvarparse::to_lower_cppstr(ext) == std::string(".xyz")) {
    if (pdb_field.size() > 0) {
      return cvm::error("Error: PDB column may not be specified "
                        "for XYZ coordinate files.\n", COLVARS_INPUT_ERROR);
    }
    // For XYZ files, use internal parser
    error_code |= cvm::main()->load_coords_xyz(file_name, &sorted_pos, atoms);
  } else {
    // Otherwise, call proxy function for PDB
    error_code |= proxy->load_coords(file_name,
                                     sorted_pos, atoms->sorted_ids(),
                                     pdb_field, pdb_field_value);
  }

  std::vector<int> const &map = atoms->sorted_ids_map();
  for (size_t i = 0; i < atoms->size(); i++) {
    (*pos)[map[i]] = sorted_pos[i];
  }

  return error_code;
}


int cvm::load_coords_xyz(char const *filename,
                         std::vector<rvector> *pos,
                         cvm::atom_group *atoms,
                         bool keep_open)
{
  std::istream &xyz_is = proxy->input_stream(filename, "XYZ file");
  unsigned int natoms;
  char symbol[256];
  std::string line;
  cvm::real x = 0.0, y = 0.0, z = 0.0;

  std::string const error_msg("Error: cannot parse XYZ file \""+
                              std::string(filename)+"\".\n");

  if ( ! (xyz_is >> natoms) ) {
      // Return silent error when reaching the end of multi-frame files
      return keep_open ? COLVARS_NO_SUCH_FRAME : cvm::error(error_msg, COLVARS_INPUT_ERROR);
  }

  ++xyz_reader_use_count;
  if (xyz_reader_use_count < 2) {
    cvm::log("Warning: beginning from 2019-11-26 the XYZ file reader assumes Angstrom units.\n");
  }

  if (xyz_is.good()) {
    // skip comment line
    cvm::getline(xyz_is, line);
    cvm::getline(xyz_is, line);
    xyz_is.width(255);
  } else {
    return cvm::error(error_msg, COLVARS_INPUT_ERROR);
  }

  std::vector<atom_pos>::iterator pos_i = pos->begin();
  size_t xyz_natoms = 0;
  if (pos->size() != natoms) { // Use specified indices
    int next = 0; // indices are zero-based
    if (!atoms) {
      // In the other branch of this test, reading all positions from the file,
      // a valid atom group pointer is not necessary
      return cvm::error("Trying to read partial positions with invalid atom group pointer",
                        COLVARS_BUG_ERROR);
    }
    std::vector<int>::const_iterator index = atoms->sorted_ids().begin();

    for ( ; pos_i != pos->end() ; pos_i++, index++) {
      while ( next < *index ) {
        cvm::getline(xyz_is, line);
        next++;
      }
      if (xyz_is.good()) {
        xyz_is >> symbol;
        xyz_is >> x >> y >> z;
        // XYZ files are assumed to be in Angstrom (as eg. VMD will)
        (*pos_i)[0] = proxy->angstrom_to_internal(x);
        (*pos_i)[1] = proxy->angstrom_to_internal(y);
        (*pos_i)[2] = proxy->angstrom_to_internal(z);
        xyz_natoms++;
      } else {
        return cvm::error(error_msg, COLVARS_INPUT_ERROR);
      }
    }

  } else {          // Use all positions

    for ( ; pos_i != pos->end() ; pos_i++) {
      if (xyz_is.good()) {
        xyz_is >> symbol;
        xyz_is >> x >> y >> z;
        (*pos_i)[0] = proxy->angstrom_to_internal(x);
        (*pos_i)[1] = proxy->angstrom_to_internal(y);
        (*pos_i)[2] = proxy->angstrom_to_internal(z);
        xyz_natoms++;
      } else {
        return cvm::error(error_msg, COLVARS_INPUT_ERROR);
      }
    }
  }

  if (xyz_natoms != pos->size()) {
    return cvm::error("Error: The number of positions read from file \""+
                      std::string(filename)+"\" does not match the number of "+
                      "positions required: "+cvm::to_str(xyz_natoms)+" vs. "+
                      cvm::to_str(pos->size())+".\n", COLVARS_INPUT_ERROR);
  }

  if (keep_open) {
    return COLVARS_OK;
  } else {
    return proxy->close_input_stream(filename);
  }
}



// Wrappers to proxy functions: these may go in the future


cvm::real cvm::dt()
{
  return proxy->dt();
}


void cvm::request_total_force()
{
  proxy->request_total_force(true);
}


cvm::rvector cvm::position_distance(cvm::atom_pos const &pos1,
                                    cvm::atom_pos const &pos2)
{
  return proxy->position_distance(pos1, pos2);
}


cvm::real cvm::rand_gaussian(void)
{
  return proxy->rand_gaussian();
}


template<typename T> std::string _to_str(T const &x,
                                         size_t width, size_t prec)
{
  std::ostringstream os;
  if (width) os.width(width);
  if (prec) {
    os.setf(std::ios::scientific, std::ios::floatfield);
    os.precision(prec);
  }
  os << x;
  return os.str();
}


template<typename T> std::string _to_str_vector(std::vector<T> const &x,
                                                size_t width, size_t prec)
{
  if (!x.size()) return std::string("");
  std::ostringstream os;
  if (prec) {
    os.setf(std::ios::scientific, std::ios::floatfield);
  }
  os << "{ ";
  if (width) os.width(width);
  if (prec) os.precision(prec);
  os << x[0];
  for (size_t i = 1; i < x.size(); i++) {
    os << ", ";
    if (width) os.width(width);
    if (prec) os.precision(prec);
    os << x[i];
  }
  os << " }";
  return os.str();
}



std::string colvarmodule::to_str(std::string const &x)
{
  return std::string("\"")+x+std::string("\"");
}

std::string colvarmodule::to_str(char const *x)
{
  return std::string("\"")+std::string(x)+std::string("\"");
}

std::string colvarmodule::to_str(bool x)
{
  return (x ? "on" : "off");
}

std::string colvarmodule::to_str(int const &x,
                                 size_t width, size_t prec)
{
  return _to_str<int>(x, width, prec);
}

std::string colvarmodule::to_str(size_t const &x,
                                 size_t width, size_t prec)
{
  return _to_str<size_t>(x, width, prec);
}

std::string colvarmodule::to_str(long int const &x,
                                 size_t width, size_t prec)
{
  return _to_str<long int>(x, width, prec);
}

std::string colvarmodule::to_str(step_number const &x,
                                 size_t width, size_t prec)
{
  return _to_str<step_number>(x, width, prec);
}

std::string colvarmodule::to_str(cvm::real const &x,
                                 size_t width, size_t prec)
{
  return _to_str<cvm::real>(x, width, prec);
}

std::string colvarmodule::to_str(cvm::rvector const &x,
                                 size_t width, size_t prec)
{
  return _to_str<cvm::rvector>(x, width, prec);
}

std::string colvarmodule::to_str(cvm::quaternion const &x,
                                 size_t width, size_t prec)
{
  return _to_str<cvm::quaternion>(x, width, prec);
}

std::string colvarmodule::to_str(colvarvalue const &x,
                                 size_t width, size_t prec)
{
  return _to_str<colvarvalue>(x, width, prec);
}

std::string colvarmodule::to_str(cvm::vector1d<cvm::real> const &x,
                                 size_t width, size_t prec)
{
  return _to_str< cvm::vector1d<cvm::real> >(x, width, prec);
}

std::string colvarmodule::to_str(cvm::matrix2d<cvm::real> const &x,
                                 size_t width, size_t prec)
{
  return _to_str< cvm::matrix2d<cvm::real> >(x, width, prec);
}


std::string colvarmodule::to_str(std::vector<int> const &x,
                                 size_t width, size_t prec)
{
  return _to_str_vector<int>(x, width, prec);
}

std::string colvarmodule::to_str(std::vector<size_t> const &x,
                                 size_t width, size_t prec)
{
  return _to_str_vector<size_t>(x, width, prec);
}

std::string colvarmodule::to_str(std::vector<long int> const &x,
                                 size_t width, size_t prec)
{
  return _to_str_vector<long int>(x, width, prec);
}

std::string colvarmodule::to_str(std::vector<cvm::real> const &x,
                                 size_t width, size_t prec)
{
  return _to_str_vector<cvm::real>(x, width, prec);
}

std::string colvarmodule::to_str(std::vector<cvm::rvector> const &x,
                                 size_t width, size_t prec)
{
  return _to_str_vector<cvm::rvector>(x, width, prec);
}

std::string colvarmodule::to_str(std::vector<cvm::quaternion> const &x,
                                 size_t width, size_t prec)
{
  return _to_str_vector<cvm::quaternion>(x, width, prec);
}

std::string colvarmodule::to_str(std::vector<colvarvalue> const &x,
                                 size_t width, size_t prec)
{
  return _to_str_vector<colvarvalue>(x, width, prec);
}

std::string colvarmodule::to_str(std::vector<std::string> const &x,
                                 size_t width, size_t prec)
{
  return _to_str_vector<std::string>(x, width, prec);
}


std::string cvm::wrap_string(std::string const &s, size_t nchars)
{
  if (!s.size()) {
    return std::string(nchars, ' ');
  } else {
    return ( (s.size() <= nchars) ?
             (s+std::string(nchars-s.size(), ' ')) :
             (std::string(s, 0, nchars)) );
  }
}



int colvarmodule::cite_feature(std::string const &feature)
{
  return usage_->cite_feature(feature);
}

std::string colvarmodule::feature_report(int flag)
{
  return usage_->report(flag);
}


colvarmodule::usage::usage()
{
#include "colvarmodule_refs.h"
}

int colvarmodule::usage::cite_feature(std::string const &feature)
{
  if (feature_count_.count(feature) > 0) {
    feature_count_[feature] += 1;
    return cite_paper(feature_paper_map_[feature]);
  }
  cvm::log("Warning: cannot cite unknown feature \""+feature+"\"\n");
  return COLVARS_OK;
}

int colvarmodule::usage::cite_paper(std::string const &paper)
{
  if (paper_count_.count(paper) > 0) {
    paper_count_[paper] += 1;
    return COLVARS_OK;
  }
  cvm::log("Warning: cannot cite unknown paper \""+paper+"\"\n");
  return COLVARS_OK;
}

std::string colvarmodule::usage::report(int flag)
{
  std::string result;
  if (flag == 0) {
    // Text
    result += "SUMMARY OF COLVARS FEATURES USED SO FAR AND THEIR CITATIONS:\n";
  }
  if (flag == 1) {
    // LAMMPS log friendly (one-line summary, lowercase message)
    result += "Colvars module (Fiorin2013, plus other works listed for specific features)\n\n";
  }

  std::map<std::string, int>::iterator p_iter = paper_count_.begin();
  for ( ; p_iter != paper_count_.end(); p_iter++) {
    std::string const paper = p_iter->first;
    int const count = p_iter->second;
    if (count > 0) {
      result += "\n";
      std::map<std::string, std::string>::iterator f_iter =
        feature_paper_map_.begin();
      for ( ; f_iter != feature_paper_map_.end(); f_iter++) {
        if ((f_iter->second == paper) &&
            (feature_count_[f_iter->first] > 0)) {
          if (flag == 0) {
            // URL
            result += "- " + f_iter->first + ":\n";
          }
          if (flag == 1) {
            // BibTeX
            result += "% " + f_iter->first + ":\n";
          }
        }
      }
      if (flag == 0) {
        result += "  " + paper + " " + paper_url_[paper] + "\n";
      }
      if (flag == 1) {
        result += paper_bibtex_[paper] + "\n";
      }
    }
  }

  return result;
}


// shared pointer to the proxy object
colvarproxy *colvarmodule::proxy = NULL;

// static runtime data
cvm::real colvarmodule::debug_gradients_step_size = 1.0e-07;
int       colvarmodule::errorCode = 0;
int       colvarmodule::log_level_ = 10;
cvm::step_number colvarmodule::it = 0;
cvm::step_number colvarmodule::it_restart = 0;
size_t    colvarmodule::restart_out_freq = 0;
size_t    colvarmodule::cv_traj_freq = 0;
bool      colvarmodule::use_scripted_forces = false;
bool      colvarmodule::scripting_after_biases = true;

// i/o constants
size_t const colvarmodule::it_width = 12;
size_t const colvarmodule::cv_prec  = 14;
size_t const colvarmodule::cv_width = 21;
size_t const colvarmodule::en_prec  = 14;
size_t const colvarmodule::en_width = 21;
const char * const colvarmodule::line_marker = (const char *)
  "----------------------------------------------------------------------\n";<|MERGE_RESOLUTION|>--- conflicted
+++ resolved
@@ -106,11 +106,6 @@
            "  https://doi.org/10.1080/00268976.2013.813594\n"
            "as well as all other papers listed below for individual features used.\n");
 
-<<<<<<< HEAD
-  if (proxy->smp_enabled() == COLVARS_OK) {
-    cvm::log("SMP parallelism is enabled (num threads = " + to_str(proxy->smp_num_threads()) +
-             "); use \"smp off\" to disable if needed.\n");
-=======
   if (proxy->check_smp_enabled() == COLVARS_NOT_IMPLEMENTED) {
     cvm::log("SMP parallelism is not available in this build.\n");
   } else {
@@ -119,7 +114,6 @@
     } else {
       cvm::log("SMP parallelism is available in this build but not enabled.\n");
     }
->>>>>>> f8ed1694
   }
 
 #if (__cplusplus >= 201103L)
