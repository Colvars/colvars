--- conflicted
+++ resolved
@@ -370,12 +370,7 @@
   condcopy "${source}/namd/lepton/Makefile.namd" \
            "${target}/lepton/Makefile.namd"
 
-<<<<<<< HEAD
-
-  if ! grep -q lepton/Makefile.namd "${target}/lepton/Makefile.namd" ; then
-=======
   if ! grep -q lepton/Makefile.namd "${target}/Makefile" ; then
->>>>>>> 110b08fb
     patch -p1 -N -d ${target} < namd/Makefile.patch
   fi
 
