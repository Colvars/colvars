// -*- c++ -*-

#ifndef COLVARPROXY_LAMMPS_H
#define COLVARPROXY_LAMMPS_H

#include "colvarmodule.h"
#include "colvarproxy.h"
#include "colvarvalue.h"

#include "lammps.h"
#include "domain.h"
#include "force.h"
#include "update.h"

#include <string>
#include <vector>
#include <iostream>

#if defined(_OPENMP)
#include <omp.h>
#endif

#ifndef COLVARPROXY_VERSION
<<<<<<< HEAD
<<<<<<< HEAD
#define COLVARPROXY_VERSION "2016-10-11"
=======
#define COLVARPROXY_VERSION "2016-10-11"
>>>>>>> master
=======
#define COLVARPROXY_VERSION "2016-10-20"
>>>>>>> 27a2cca6
#endif

/* struct for packed data communication of coordinates and forces. */
struct commdata {
  int tag,type;
  double x,y,z,m,q;
};

inline std::ostream & operator<< (std::ostream &out, const commdata &cd)
{
  out << " (" << cd.tag << "/" << cd.type << ": "
      << cd.x << ", " << cd.y << ", " << cd.z << ") ";
  return out;
}

/// \brief Communication between colvars and LAMMPS
/// (implementation of \link colvarproxy \endlink)
class colvarproxy_lammps : public colvarproxy {

  // LAMMPS specific data objects and flags
 protected:

  // pointers to LAMMPS class instances
  class LAMMPS_NS::LAMMPS *_lmp;
  class LAMMPS_NS::Random *_random;

  // state of LAMMPS properties
  double t_target, my_timestep, my_boltzmann, my_angstrom;
  double bias_energy;
  int  restart_every;
  int  previous_step;

  bool first_timestep;
  bool total_force_requested;
  bool do_exit;

  // std::vector<int>          colvars_atoms;
  // std::vector<size_t>       colvars_atoms_ncopies;
  // std::vector<struct commdata> positions;
  // std::vector<struct commdata> total_forces;
  // std::vector<struct commdata> applied_forces;
  // std::vector<struct commdata> previous_applied_forces;

  std::vector<int>          atoms_types;

  MPI_Comm inter_comm;     // MPI comm with 1 root proc from each world
  int inter_me, inter_num; // rank for the inter replica comm

 public:
  friend class cvm::atom;
  colvarproxy_lammps(LAMMPS_NS::LAMMPS *lmp, const char *,
                     const char *, const int, const double, MPI_Comm);
  virtual ~colvarproxy_lammps();
  void init(const char*);
  int setup();

 // disable default and copy constructor
 private:
  colvarproxy_lammps() {};
  colvarproxy_lammps(const colvarproxy_lammps &) {};

  // methods for lammps to move data or trigger actions in the proxy
 public:
  void set_temperature(double t) { t_target = t; };
  bool total_forces_enabled() const { return  total_force_requested; };
  bool want_exit() const { return do_exit; };

  // perform colvars computation. returns biasing energy
  double compute();

  // dump status to string
  void serialize_status(std::string &);

  // set status from string
  bool deserialize_status(std::string &);

  // implementation of pure methods from base class
 public:

  inline cvm::real unit_angstrom() { return my_angstrom; };
  inline cvm::real boltzmann() { return my_boltzmann; };
  inline cvm::real temperature() { return t_target; };
  inline cvm::real dt() { return my_timestep; }; // return _lmp->update->dt * _lmp->force->femtosecond; };

  inline size_t restart_frequency() { return restart_every; };

  void add_energy(cvm::real energy) { bias_energy += energy; };
  void request_total_force(bool yesno) { total_force_requested = yesno; };

  void log(std::string const &message);
  void error(std::string const &message);
  void fatal_error(std::string const &message);
  void exit(std::string const &message);

  cvm::rvector position_distance(cvm::atom_pos const &pos1,
                                 cvm::atom_pos const &pos2);
  cvm::real position_dist2(cvm::atom_pos const &pos1,
                           cvm::atom_pos const &pos2);
  void select_closest_image(cvm::atom_pos &pos,
                            cvm::atom_pos const &ref_pos);

  int backup_file(char const *filename);

  cvm::real rand_gaussian(void) { return _random->gaussian(); };

  int init_atom(int atom_number);
  int check_atom_id(int atom_number);

  inline std::vector<int> *modify_atom_types() { return &atoms_types; }

  // implementation of optional methods from base class
 public:

#if defined(_OPENMP)
  // SMP support
  int smp_enabled();
  int smp_colvars_loop();
  int smp_biases_loop();
  int smp_thread_id();
  int smp_num_threads();
protected:
  omp_lock_t smp_lock_state;
public:
  int smp_lock();
  int smp_trylock();
  int smp_unlock();
#endif

  // Multi-replica support
  // Indicate if multi-replica support is available and active
  virtual bool replica_enabled() { return (inter_comm != MPI_COMM_NULL); }

  // Index of this replica
  virtual int replica_index() { return inter_me; }

  // Total number of replica
  virtual int replica_num() { return inter_num; }

  // Synchronize replica
  virtual void replica_comm_barrier();

  // Receive data from other replica
  virtual int replica_comm_recv(char* msg_data, int buf_len, int src_rep);

  // Send data to other replica
  virtual int replica_comm_send(char* msg_data, int msg_len, int dest_rep);
};

#endif
<|MERGE_RESOLUTION|>--- conflicted
+++ resolved
@@ -21,15 +21,7 @@
 #endif
 
 #ifndef COLVARPROXY_VERSION
-<<<<<<< HEAD
-<<<<<<< HEAD
-#define COLVARPROXY_VERSION "2016-10-11"
-=======
-#define COLVARPROXY_VERSION "2016-10-11"
->>>>>>> master
-=======
-#define COLVARPROXY_VERSION "2016-10-20"
->>>>>>> 27a2cca6
+#define COLVARPROXY_VERSION "2016-12-09"
 #endif
 
 /* struct for packed data communication of coordinates and forces. */
