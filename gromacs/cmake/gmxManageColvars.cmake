#
# This file is part of the GROMACS molecular simulation package.
#
# Copyright 2023- The GROMACS Authors
# and the project initiators Erik Lindahl, Berk Hess and David van der Spoel.
# Consult the AUTHORS/COPYING files and https://www.gromacs.org for details.
#
# GROMACS is free software; you can redistribute it and/or
# modify it under the terms of the GNU Lesser General Public License
# as published by the Free Software Foundation; either version 2.1
# of the License, or (at your option) any later version.
#
# GROMACS is distributed in the hope that it will be useful,
# but WITHOUT ANY WARRANTY; without even the implied warranty of
# MERCHANTABILITY or FITNESS FOR A PARTICULAR PURPOSE.  See the GNU
# Lesser General Public License for more details.
#
# You should have received a copy of the GNU Lesser General Public
# License along with GROMACS; if not, see
# https://www.gnu.org/licenses, or write to the Free Software Foundation,
# Inc., 51 Franklin Street, Fifth Floor, Boston, MA  02110-1301  USA.
#
# If you want to redistribute modifications to GROMACS, please
# consider that scientific software is very special. Version
# control is crucial - bugs must be traceable. We will be happy to
# consider code for inclusion in the official distribution, but
# derived work must not be called official GROMACS. Details are found
# in the README & COPYING files - if they are missing, get the
# official version at https://www.gromacs.org.
#
# To help us fund GROMACS development, we humbly ask that you cite
# the research papers on the package. Check out https://www.gromacs.org.

# Build Colvars library as bundled in a GROMACS worktree; not supporting external linkage yet
gmx_option_multichoice(GMX_USE_COLVARS
    "Build the collective variables (Colvars) library interfaced with GROMACS"
    INTERNAL
    INTERNAL NONE)
mark_as_advanced(GMX_USE_COLVARS)

function(gmx_set_colvars_torch)
  find_package(Torch)
  if (Torch_FOUND)
    message(STATUS "Torch found, enabling for Colvars")
    set_property(TARGET colvars_objlib PROPERTY CXX_STANDARD 17)
    target_compile_definitions(colvars_objlib PRIVATE -DTORCH)
    target_compile_options(colvars_objlib PRIVATE ${CMAKE_CXX_FLAGS} ${TORCH_CXX_FLAGS})
    target_include_directories(colvars_objlib PRIVATE ${TORCH_INCLUDE_DIRS})
    target_link_libraries(libgromacs PRIVATE "${TORCH_LIBRARIES}")
  endif()
endfunction()


function(gmx_manage_colvars)
    if(GMX_USE_COLVARS STREQUAL "INTERNAL")
        # Create an object library for the colvars sources
        set(COLVARS_DIR "${CMAKE_SOURCE_DIR}/src/external/colvars")
        file(GLOB COLVARS_SOURCES ${COLVARS_DIR}/*.cpp)
        add_library(colvars_objlib OBJECT ${COLVARS_SOURCES})
        # Set correctly the value of __cplusplus, which MSVC doesn't do by default
        target_compile_options(colvars_objlib PRIVATE $<$<CXX_COMPILER_ID:MSVC>:/Zc:__cplusplus>)
        # Ensure that colvars_objlib can be used in both STATIC and SHARED libraries.
        set_target_properties(colvars_objlib PROPERTIES POSITION_INDEPENDENT_CODE ON)

        # Create an INTERFACE library for colvars with the object library as a dependency
        add_library(colvars INTERFACE)
        target_sources(colvars INTERFACE $<TARGET_OBJECTS:colvars_objlib>)
        target_include_directories(colvars SYSTEM INTERFACE $<BUILD_INTERFACE:${COLVARS_DIR}>)

        if(GMX_OPENMP)
            target_compile_options(colvars_objlib PRIVATE ${OpenMP_CXX_FLAGS})
            target_link_libraries(colvars_objlib PRIVATE OpenMP::OpenMP_CXX)
        endif()

        set(GMX_HAVE_COLVARS 1 CACHE INTERNAL "Is colvars found?")

    else()
        # Create a dummy link target so the calling code doesn't need to know
        # whether colvars support is being compiled.
        add_library(colvars INTERFACE)

        set(GMX_HAVE_COLVARS 0 CACHE INTERNAL "Is colvars found?")
    endif()
<<<<<<< HEAD

    gmx_set_colvars_torch()
=======
    mark_as_advanced(GMX_HAVE_COLVARS)
>>>>>>> 5fabe1ac
endfunction()<|MERGE_RESOLUTION|>--- conflicted
+++ resolved
@@ -81,10 +81,7 @@
 
         set(GMX_HAVE_COLVARS 0 CACHE INTERNAL "Is colvars found?")
     endif()
-<<<<<<< HEAD
 
     gmx_set_colvars_torch()
-=======
     mark_as_advanced(GMX_HAVE_COLVARS)
->>>>>>> 5fabe1ac
 endfunction()