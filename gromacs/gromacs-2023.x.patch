--- conflicted
+++ resolved
@@ -38,11 +38,7 @@
  
  int tcouple_min_integration_steps(TemperatureCoupling etc);
 diff --git a/src/gromacs/CMakeLists.txt b/src/gromacs/CMakeLists.txt
-<<<<<<< HEAD
-index 114bfd9..acbdc9c 100644
-=======
 index 114bfd9834..ba8a3e8dbd 100644
->>>>>>> 0f2d6829
 --- a/src/gromacs/CMakeLists.txt
 +++ b/src/gromacs/CMakeLists.txt
 @@ -411,6 +411,11 @@ gmx_manage_lmfit()
@@ -52,30 +48,12 @@
 +gmx_manage_colvars()
 +target_link_libraries(libgromacs PRIVATE colvars)
 +gmx_manage_lepton()
-<<<<<<< HEAD
-+list(APPEND libgromacs_object_library_dependencies colvars)
-+list(APPEND libgromacs_object_library_dependencies lepton)
-+
- # This code is here instead of utility/CMakeLists.txt, because CMake
- # custom commands and source file properties can only be set in the directory
- # that contains the target that uses them.
-@@ -192,6 +197,9 @@ else()
-     add_library(libgromacs ${LIBGROMACS_SOURCES})
- endif()
 
-+gmx_include_colvars_headers()
-+gmx_set_colvars_torch()
-+
- if (TARGET Heffte::Heffte)
-     target_link_libraries(libgromacs PRIVATE Heffte::Heffte)
- endif()
-=======
 +target_link_libraries(libgromacs PRIVATE lepton)
 +
  # Make sure we fix "everything" found by compilers that support that
  gmx_warn_on_everything(libgromacs)
  if (CMAKE_CXX_COMPILER_ID STREQUAL "MSVC")
->>>>>>> 0f2d6829
 diff --git a/src/gromacs/applied_forces/CMakeLists.txt b/src/gromacs/applied_forces/CMakeLists.txt
 index 3c4987f892..53e6b91d70 100644
 --- a/src/gromacs/applied_forces/CMakeLists.txt
